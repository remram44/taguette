<!DOCTYPE html>
{% set fluid = False %}
<html lang="en">
  <head>
    <meta charset="UTF-8">
    <meta name="viewport" content="width=device-width, initial-scale=1">
    <meta name="Description" content="Free and open source qualitative research tool">
    <link rel="stylesheet" href="{{ static_url('css/custom.css') }}">
    <link rel="stylesheet" href="{{ static_url('css/fa-all.min.css') }}">
    <link rel="stylesheet" href="{{ static_url('css/bootstrap.min.css') }}">
    {% block styles %}
    {% endblock %}
    <title>{% block title %}Taguette{% endblock %}</title>
    <script type="text/javascript">
      var base_path = '{{ base_path }}';
    </script>
  </head>
  <body>
    <nav class="navbar navbar-expand-lg navbar-dark bg-primary">
      <div class="container">
        <a class="navbar-brand special-brand" href="{{ reverse_url('index') }}"><span style="font-family:BadScript;">TAGUETTE</span></a>
        <button class="navbar-toggler" type="button" data-bs-toggle="collapse" data-bs-target="#navbar" aria-controls="navbar" aria-expanded="false" aria-label="Toggle navigation">
          <span class="navbar-toggler-icon"></span>
        </button>
        <div class="collapse navbar-collapse" id="navbar">
<<<<<<< HEAD
          <ul class="navbar-nav me-auto mb-2 mb-lg-0">
=======
          <ul class="navbar-nav t-me-auto">
>>>>>>> ce2cecf5
            <li class="nav-item">
              <a class="nav-link {{ 'active' if active_page == 'index' else '' }}" href="{{ reverse_url('index') }}">{% trans "navigation item" %}Home{% endtrans %}</a>
            </li>
            {% if project %}
            <li class="nav-item">
              <a class="nav-link {{ 'active' if active_page == 'project' else '' }} project-name" href="{{ reverse_url('project', project.id) }}">{{ project.name }}</a>
            </li>
            {% endif %}
          </ul>
<<<<<<< HEAD
          <ul class="navbar-nav">
=======
          <ul class="navbar-nav t-ms-auto">
>>>>>>> ce2cecf5
            <li class="nav-item">
              {% set external_icon %}<i class="fas fa-external-link-alt"></i>{% endset %}
              <a class="nav-link" href="https://www.taguette.org/getting-started.html" target="_blank" rel="noopener">{% trans "navigation item" %}Taguette Guide {{ external_icon }}{% endtrans %}</a>
            </li>
            {% if not multiuser %}
            <li class="nav-item">
              <a class="nav-link disabled">{% trans %}Single-user mode{% endtrans %}</a>
            </li>
            {% elif current_user %}
            <li class="nav-item dropdown">
              <a class="nav-link dropdown-toggle {{ 'active' if active_page == 'account' else '' }}" href="#" id="navbarDropdown" role="button" data-bs-toggle="dropdown" aria-haspopup="true" aria-expanded="false">{% trans "navigation dropdown menu" %}Account{% endtrans %}</a>
              <ul class="dropdown-menu" aria-labelledby="navbarDropdown">
                <a class="dropdown-item {{ 'active' if active_page == 'account' else '' }}" href="{{ reverse_url('account') }}">{% trans "navigation item" %}Settings{% endtrans %}</a>
                {% if tos %}
                <a class="dropdown-item {{ 'active' if active_page == 'tos' else '' }}" href="{{ reverse_url('tos') }}">{% trans "navigation item" %}Terms of Service{% endtrans %}</a>
                {% endif %}
                <a class="dropdown-item" href="{{ reverse_url('logout') }}">{% trans "navigation item" %}Log out{% endtrans %}</a>
              </ul>
            </li>
            {% else %}
            <li class="nav-item {{ 'active' if active_page == 'login' else '' }}">
              <a class="nav-link" href="{{ reverse_url('login') }}">{% trans "navigation item" %}Log in{% endtrans %}</a>
            </li>
            {% endif %}
          </ul>
        </div>
      </div>
    </nav>

    <div class="{% block containerclass %}container{% endblock %} container-body">
      {% block contents %}{% endblock %}

      <footer class="footer">
        <hr/>
        <div class="container">
          <p>
            {% trans %}Taguette {{ version }} is released under a <a href="https://gitlab.com/remram44/taguette/blob/master/LICENSE.txt">BSD-3-Clause license</a>, &#169; Rémi Rampin and Taguette contributors | <a href="https://www.taguette.org/getting-started.html">User Documentation</a>{% endtrans %}
            {{ extra_footer |safe }}
          </p>
        </div>
      </footer>
    </div>

<<<<<<< HEAD
    <script src="{{ static_url('js/jquery-3.7.1.js') }}"></script>
=======
    <script src="{{ static_url('js/jquery-3.7.1.min.js') }}"></script>
>>>>>>> ce2cecf5
    <script src="{{ static_url('js/bootstrap.bundle.min.js') }}"></script>

    {% block morejs %}
    {% endblock %}
  </body>
</html><|MERGE_RESOLUTION|>--- conflicted
+++ resolved
@@ -23,11 +23,7 @@
           <span class="navbar-toggler-icon"></span>
         </button>
         <div class="collapse navbar-collapse" id="navbar">
-<<<<<<< HEAD
           <ul class="navbar-nav me-auto mb-2 mb-lg-0">
-=======
-          <ul class="navbar-nav t-me-auto">
->>>>>>> ce2cecf5
             <li class="nav-item">
               <a class="nav-link {{ 'active' if active_page == 'index' else '' }}" href="{{ reverse_url('index') }}">{% trans "navigation item" %}Home{% endtrans %}</a>
             </li>
@@ -37,11 +33,7 @@
             </li>
             {% endif %}
           </ul>
-<<<<<<< HEAD
           <ul class="navbar-nav">
-=======
-          <ul class="navbar-nav t-ms-auto">
->>>>>>> ce2cecf5
             <li class="nav-item">
               {% set external_icon %}<i class="fas fa-external-link-alt"></i>{% endset %}
               <a class="nav-link" href="https://www.taguette.org/getting-started.html" target="_blank" rel="noopener">{% trans "navigation item" %}Taguette Guide {{ external_icon }}{% endtrans %}</a>
@@ -85,11 +77,7 @@
       </footer>
     </div>
 
-<<<<<<< HEAD
-    <script src="{{ static_url('js/jquery-3.7.1.js') }}"></script>
-=======
     <script src="{{ static_url('js/jquery-3.7.1.min.js') }}"></script>
->>>>>>> ce2cecf5
     <script src="{{ static_url('js/bootstrap.bundle.min.js') }}"></script>
 
     {% block morejs %}
