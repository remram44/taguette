import aiohttp
import asyncio
import concurrent.futures
from datetime import datetime
import functools
import io
import itertools
import json
import logging
import os
import random
import re
import sqlalchemy
from sqlalchemy.orm import close_all_sessions
import string
import tempfile
import textwrap
import time
from tornado.testing import AsyncTestCase, gen_test, AsyncHTTPTestCase
import unittest
from unittest import mock
from urllib.parse import urlencode, urlparse
from xml.etree import ElementTree

from taguette import exact_version
from taguette import convert, database, extract, import_codebook, main, \
    validate, web
from taguette.utils import sanitize_filename


if 'TAGUETTE_TEST_DB' in os.environ:
    DATABASE_URI = os.environ['TAGUETTE_TEST_DB']
else:
    DATABASE_URI = 'sqlite://'
if 'TAGUETTE_TEST_REDIS' in os.environ:
    REDIS = os.environ['TAGUETTE_TEST_REDIS']
else:
    REDIS = None


def _compare_xml(e1, e2):
    assert e1.tag == e2.tag
    assert e1.attrib == e2.attrib
    for c1, c2 in itertools.zip_longest(e1, e2):
        assert c1 is not None and c2 is not None
        _compare_xml(c1, c2)


def compare_xml(str1, str2):
    et1 = ElementTree.fromstring(str1)
    et2 = ElementTree.fromstring(str2)
    _compare_xml(et1, et2)


def with_tempdir(func):
    @functools.wraps(func)
    def wrapper(*args, **kwargs):
        with tempfile.TemporaryDirectory() as tmp:
            return func(*args, **kwargs, tmp=tmp)

    return wrapper


class TestMain(unittest.TestCase):
    def test_join_url(self):
        class FakeApp(object):
            def __init__(self, token, config):
                self.single_user_token = token
                self.config = config

        self.assertEqual(
            main.get_join_url(FakeApp(
                'secret',
                {'PORT': 80, 'BASE_PATH': '/'},
            )),
            'http://localhost/?token=secret',
        )
        self.assertEqual(
            main.get_join_url(FakeApp(
                None,
                {'PORT': 80, 'BASE_PATH': '/'},
            )),
            'http://localhost/',
        )
        self.assertEqual(
            main.get_join_url(FakeApp(
                None,
                {'PORT': 8080, 'BASE_PATH': '/'},
            )),
            'http://localhost:8080/',
        )
        self.assertEqual(
            main.get_join_url(FakeApp(
                'secret',
                {'PORT': 8080, 'BASE_PATH': '/some/dir/'},
            )),
            'http://localhost:8080/some/dir/?token=secret',
        )


class TestConvert(AsyncTestCase):
    config = dict(
        CONVERT_TO_HTML_TIMEOUT=60,
    )

    @gen_test
    async def test_convert_html(self):
        """Tests converting HTML, using BeautifulSoup and Bleach"""
        body = (
            b'<!DOCTYPE html>\n'
            b'<html>\n  <head>\n  <title>Test</title>\n</head>\n<body>'
            b'<h1>Example</h1><p>This is an <a>example</a> text document.\n'
            b'It should be <blink>converted</blink>.</p>\n\n'
            b'<p>It has another paragraph <strong>here</strong>, '
            b'images: <img width=\"50\" src=\"here.png\"> '
            b'<img title=\"important\" src=\"/over/there.png\" width=\"30\"> '
            b'<img src=\"http://and/the/last/one.png\" class=\"a\">, and '
            b'links: <a href=\"here\">1</a> '
            b'<a title=\"important\" href=\"/over/there\">2</a> '
            b'<a title=\"t\"href=\"http://last/one\" class=\"a\">3</a></p>\n'
            b'<table><thead><tr><th>Header1</th><th>Another</th></tr></thead>'
            b'<tbody><tr><td>1</td><td>34.9</td><td>2</td><td>98.1</td></tr>'
            b'</tbody></table>'
            b'</body></html>\n'
        )
        with mock.patch('tornado.process.Subprocess', object()):
            body = await convert.to_html(body, 'text/html', 'test.html',
                                         self.config)
        self.assertEqual(
            body,
            '<h1>Example</h1><p>This is an example text document.\n'
            'It should be converted.</p>\n\n'
            '<p>It has another paragraph <strong>here</strong>, '
            'images: <img src="/static/missing.png"> '
            '<img src="/static/missing.png"> '
            '<img src="/static/missing.png">, and '
            'links: <a title="here">1</a> '
            '<a title="/over/there">2</a> '
            '<a href="http://last/one">3</a></p>\n'
            '<table><thead><tr><th>Header1</th><th>Another</th></tr></thead>'
            '<tbody><tr><td>1</td><td>34.9</td><td>2</td><td>98.1</td></tr>'
            '</tbody></table>'
        )

        self.assertTrue(convert.is_html_safe(body))

    def test_filename(self):
        old_windows_flag = sanitize_filename.windows
        sanitize_filename.windows = True  # escape device names
        try:
            self.assertEqual(sanitize_filename('/etc/passwd'), 'passwd')
            self.assertEqual(sanitize_filename('/etc/pass.txt'), 'pass.txt')
            self.assertEqual(sanitize_filename('ééé'), '_')
            self.assertEqual(sanitize_filename('ééé.pdf'), '_.pdf')
            self.assertEqual(sanitize_filename('/tmp/NUL.pdf'), '_NUL.pdf')
            self.assertEqual(sanitize_filename('/tmp/nul.pdf'), '_nul.pdf')
            self.assertEqual(
                sanitize_filename('a_very_long_file_name.pdf'),
                'a_very_long_file_nam.pdf',
            )
            self.assertEqual(
                sanitize_filename('a_very_long_file_name'),
                'a_very_long_file_nam',
            )
            self.assertEqual(
                sanitize_filename('a_long.file_extension'),
                'a_long.file_ex',
            )
        finally:
            sanitize_filename.windows = old_windows_flag

    @gen_test
    async def test_webvtt(self):
        body = (
            b'WEBVTT\n\nSTYLE\n::cue {\n  background-image: linear-gradient('
            b'to bottom, dimgray, lightgray);\n  color: papayawhip;\n}\n'
            b'/* Style blocks cannot use blank lines nor arrows */\n\n'
            b'NOTE comment blocks can be used between style blocks.\n\n'
            b'STYLE\n::cue(b) {\n  color: peachpuff;\n}\n\n'
            b'1\n00:00:00,123 --> 00:00:03,456\nHi there\n\n'
            b'00:01:04,843 --> 00:01:05,428\n'
            b'This is an example of a\nsubtitle file in SRT format\n\n'
            b'NOTE style blocks cannot appear after the first cue.\n'
        )
        with mock.patch('tornado.process.Subprocess', object()):
            body = await convert.to_html(body, 'text/vtt', 'test.vtt',
                                         self.config)
        self.assertEqual(
            body,
            (
                '<p>00:00:00.123 Hi there</p>\n'
                '<p>00:01:04.843 This is an example of a<br>'
                'subtitle file in SRT format</p>\n'
            ),
        )


class TestPassword(AsyncTestCase):
    @staticmethod
    def random_password():
        alphabet = (
            string.ascii_letters + string.digits +
            string.punctuation + string.whitespace
        )
        password = [random.choice(alphabet) for _ in range(4, 16)]
        return ''.join(password)

    @gen_test(timeout=15)
    async def test_default(self):
        has_scrypt = True
        try:
            from hashlib import scrypt as _scrypt  # noqa: F401
        except ImportError:
            has_scrypt = False

        user = database.User(login='user')
        self.assertFalse(await user.check_password('hackme'))
        await user.set_password('test')
        if has_scrypt:
            self.assertTrue(user.hashed_password.startswith('scrypt:'))
        else:
            self.assertTrue(user.hashed_password.startswith('pbkdf2:'))

    @gen_test(timeout=15)
    async def test_scrypt(self):
        try:
            from hashlib import scrypt as _scrypt  # noqa: F401
        except ImportError:
            self.skipTest("Doesn't have scrypt")

        for _ in range(3):
            password = self.random_password()
            user = database.User(login='user')
            await user.set_password(password, 'scrypt')
            self.assertTrue(user.hashed_password.startswith('scrypt:'))

            self.assertTrue(await user.check_password(password))
            self.assertFalse(await user.check_password(password[:-1]))

    @gen_test(timeout=15)
    async def test_pbkdf2(self):
        for _ in range(3):
            password = self.random_password()
            user = database.User(login='user')
            await user.set_password(password, 'pbkdf2')
            self.assertTrue(user.hashed_password.startswith('pbkdf2:'))

            self.assertTrue(await user.check_password(password))
            self.assertFalse(await user.check_password(password[:-1]))

    @gen_test(timeout=15)
    async def test_bcrypt(self):
        for _ in range(3):
            password = self.random_password()
            user = database.User(login='user')
            await user.set_password(password, 'bcrypt')
            self.assertTrue(user.hashed_password.startswith('bcrypt:'))

            self.assertTrue(await user.check_password(password))
            self.assertFalse(await user.check_password(password[:-1]))


class TestMeasure(unittest.TestCase):
    def test_extract_highlight(self):
        """Tests extracting a highlight from an HTML document."""
        html = '<p><u>H\xE9llo</u> R\xE9mi <i>what is</i> up ?</p>'
        snippet = extract.extract(html, 7, 15)
        self.assertEqual(snippet,
                         '<p>R\xE9mi <i>wh</i></p>')
        snippet = extract.extract(html, 1, 5)
        self.assertEqual(snippet,
                         '<p><u>\xE9ll</u></p>')
        snippet = extract.extract(html, 7, 12)
        self.assertEqual(snippet,
                         '<p>R\xE9mi</p>')

    def test_highlight(self):
        """Tests highlighting an HTML document with only ASCII characters."""
        html = '<p><u>Hello</u> there <i>World</i></p>'
        highlights = [
            (0, 1, ['tag1']), (2, 3, []),
            (4, 8, ['tag1', 'tag2']), (10, 14, ['tag2']), (15, 17, ['tag1']),
        ]
        self.assertEqual(
            extract.highlight(html, highlights)
            .replace('<span class="highlight">', '{')
            .replace('</span>', '}'),
            '<p><u>{H}e{l}l{o}</u>{ th}er{e }<i>{Wo}r{ld}</i></p>',
        )

        self.assertEqual(
            extract.highlight(html, highlights, show_tags=True)
            .replace('<span class="taglist"> [', '[')
            .replace(']</span>', ']')
            .replace('<span class="highlight">', '{')
            .replace('</span>', '}'),
            '<p><u>{H}[tag1]e{l}[]l{o}</u>{ th}[tag1, tag2]er{e }' +
            '<i>{Wo}[tag2]r{ld}[tag1]</i></p>',
        )

    def test_highlight_unicode(self):
        """Tests highlighting an HTML document with unicode characters."""
        html = '<p><u>H\xE9ll\xF6</u> the\xAEe <i>\u1E84o\xAEld</i>!</p>'
        highlights = [
            (0, 1, ['tag1']), (3, 4, []),
            (6, 10, ['tag1', 'tag2']), (13, 19, ['tag2']), (21, 23, ['tag1']),
        ]
        self.assertEqual(
            extract.highlight(html, highlights)
            .replace('<span class="highlight">', '{')
            .replace('</span>', '}'),
            '<p><u>{H}\xE9{l}l{\xF6}</u>{ th}e\xAE'
            '{e }<i>{\u1E84o}\xAE{ld}</i>!</p>',
        )

        self.assertEqual(
            extract.highlight(html, highlights, show_tags=True)
            .replace('<span class="taglist"> [', '[')
            .replace(']</span>', ']')
            .replace('<span class="highlight">', '{')
            .replace('</span>', '}'),
            '<p><u>{H}[tag1]\xE9{l}[]l{\xF6}</u>{ th}[tag1, tag2]e\xAE'
            '{e }<i>{\u1E84o}[tag2]\xAE{ld}[tag1]</i>!</p>',
        )

    def test_highlight_nested(self):
        """Test highlighting an HTML document when highlights are nested."""
        html = '<p><u>Hello</u> there <i>World</i></p>'

        # Do all the combinations of nesting orders
        starts = [0, 3, 10]
        for ends in itertools.permutations([14, 15, 17]):
            highlights = [
                (starts[0], ends[0], ['tag1']), (starts[1], ends[1], []),
                (starts[2], ends[2], ['tag1', 'tag2']),
            ]

            self.assertEqual(
                extract.highlight(html, highlights)
                .replace('<span class="highlight">', '{')
                .replace('</span>', '}'),
                '<p><u>{Hello}</u>{ there }<i>{World}</i></p>',
            )

            expected = {
                (14, 15, 17): '<p><u>{Hello}</u>{ ther'
                              'e }<i>{Wo}[tag1]{r}[]{ld}[tag1, tag2]</i></p>',
                (14, 17, 15): '<p><u>{Hello}</u>{ ther'
                              'e }<i>{Wo}[tag1]{r}[tag1, tag2]{ld}[]</i></p>',
                (15, 14, 17): '<p><u>{Hello}</u>{ ther'
                              'e }<i>{Wo}[]{r}[tag1]{ld}[tag1, tag2]</i></p>',
                (15, 17, 14): '<p><u>{Hello}</u>{ ther'
                              'e }<i>{Wo}[tag1, tag2]{r}[tag1]{ld}[]</i></p>',
                (17, 14, 15): '<p><u>{Hello}</u>{ ther'
                              'e }<i>{Wo}[]{r}[tag1, tag2]{ld}[tag1]</i></p>',
                (17, 15, 14): '<p><u>{Hello}</u>{ ther'
                              'e }<i>{Wo}[tag1, tag2]{r}[]{ld}[tag1]</i></p>',
            }[ends]
            self.assertEqual(
                extract.highlight(html, highlights, show_tags=True)
                .replace('<span class="taglist"> [', '[')
                .replace(']</span>', ']')
                .replace('<span class="highlight">', '{')
                .replace('</span>', '}'),
                expected,
                "ends=%r" % (ends,),
            )


class TestValidate(unittest.TestCase):
    def test_export_filename(self):
        self.assertEqual(
            web.export.safe_filename('**My sweet project / 2**'),
            'My sweet project  2',
        )
        self.assertEqual(
            web.export.safe_filename("Rémi's project"),
            "Rmis project",
        )


class TestReadCodebook(unittest.TestCase):
    def test_valid_csv(self):
        self.assertEqual(
            import_codebook.list_tags(io.BytesIO(
                (
                    'name,other,description\n'
                    + 'interesting,1,\n'
                    + 'people,2,Named persons\n'
                ).encode('utf-8'),
            )),
            [
                {'path': 'interesting', 'description': ''},
                {'path': 'people', 'description': 'Named persons'},
            ]
        )

        self.assertEqual(
            import_codebook.list_tags(io.BytesIO(
                (
                    'other,path\n'
                    + '1,interesting\n'
                    + '2,people\n'
                ).encode('utf-8'),
            )),
            [
                {'path': 'interesting', 'description': ''},
                {'path': 'people', 'description': ''},
            ]
        )

        self.assertEqual(
            import_codebook.list_tags(io.BytesIO(
                (
                    'other,path\n'
                    + '1,interesting\n'
                    + ',\n'
                    + '2,people\n'
                    + ',\n'
                    + ',\n'
                ).encode('utf-8'),
            )),
            [
                {'path': 'interesting', 'description': ''},
                {'path': 'people', 'description': ''},
            ]
        )

    def test_invalid_csv(self):
        with self.assertRaises(import_codebook.InvalidCodebook) as err:
            import_codebook.list_tags(io.BytesIO(
                (
                    'name,other,path\n'
                    + 'a,b,c\n'
                    + 'd,e,f\n'
                ).encode('utf-8'),
            ))
        self.assertEqual(
            err.exception.message,
            "Not sure which column to use for tag name",
        )
        self.assertIsNone(err.exception.row)

        with self.assertRaises(import_codebook.InvalidCodebook) as err:
            import_codebook.list_tags(io.BytesIO(
                (
                    'col1,col2,col3\n'
                    + 'a,b,c\n'
                    + 'd,e,f\n'
                ).encode('utf-8'),
            ))
        self.assertEqual(
            err.exception.message,
            "No 'tag', 'name', or 'path' column",
        )
        self.assertIsNone(err.exception.row)

        with self.assertRaises(import_codebook.InvalidCodebook) as err:
            import_codebook.list_tags(io.BytesIO(
                (
                    'name,other,description\n'
                    + 'interesting,1,\n'
                    + ',2,Named persons\n'
                ).encode('utf-8'),
            ))
        self.assertEqual(
            err.exception.message,
            "Empty tag name",
        )
        self.assertEqual(err.exception.row, 3)


class MyHTTPTestCase(AsyncHTTPTestCase):
    xsrf = None

    def setUp(self):
        web.Application.check_messages = lambda s: s.messages_event.set()
        validate.filename.windows = True  # escape device names
        super(MyHTTPTestCase, self).setUp()

        # Tornado's http client doesn't support cookies, use aiohttp instead
        @self.io_loop.run_sync
        async def async_init():
            self.http_client = aiohttp.ClientSession(
                # Need to set 'unsafe' to work when host is an IP address
                cookie_jar=aiohttp.cookiejar.CookieJar(unsafe=True),
            )
            await self.http_client.__aenter__()

    def tearDown(self):
        self.io_loop.run_sync(
            lambda: self.http_client.close(),
            timeout=3,
        )

    def _fetch(self, url, method='GET', **kwargs):
        # Copied from tornado.testing.AsyncHTTPTestCase.fetch()
        if not url.lower().startswith(('http://', 'https://')):
            url = self.get_url(url)
        return getattr(self.http_client, method.lower())(url, **kwargs)

    def aget(self, url, headers=None):
        return self._fetch(url, headers=headers, allow_redirects=False)

    def apost(self, url, **kwargs):
        cookies = self.http_client.cookie_jar.filter_cookies(self.get_url('/'))
        if '_xsrf' in cookies:
            token = cookies['_xsrf'].value
            if 'data' in kwargs:
                if isinstance(kwargs['data'], dict):
                    kwargs['data'] = dict(kwargs['data'], _xsrf=token)
            else:
                url = '%s%s%s' % (url, '&' if '?' in url else '?',
                                  urlencode(dict(_xsrf=token)))
        if 'files' in kwargs:
            files = kwargs.pop('files')
            data = aiohttp.FormData()
            for key, value in kwargs.get('data', {}).items():
                data.add_field(key, value)
            for key, (filename, content_type, value) in files.items():
                data.add_field(
                    key, value,
                    content_type=content_type,
                    filename=filename,
                )
            kwargs['data'] = data
        return self._fetch(url, method='POST', allow_redirects=False, **kwargs)

    def adelete(self, url):
        cookies = self.http_client.cookie_jar.filter_cookies(self.get_url('/'))
        if '_xsrf' in cookies:
            token = cookies['_xsrf'].value
            url = '%s%s%s' % (url, '&' if '?' in url else '?',
                              urlencode(dict(_xsrf=token)))
        return self._fetch(url, method='DELETE')


async def set_dumb_password(DBSession):
    db = DBSession()
    admin = database.User(login='admin')
    await admin.set_password('hackme')
    db.add(admin)
    db.commit()
    db.close()


class TestMultiuser(MyHTTPTestCase):
    def get_app(self):
        self.application = web.make_app(dict(
            main.DEFAULT_CONFIG,
            NAME="Test Taguette instance", PORT=7465,
            DATABASE=DATABASE_URI,
            REDIS_SERVER=REDIS,
            TOS_FILE=None,
            EMAIL='test@example.com',
            MAIL_SERVER={'host': 'localhost', 'port': 25},
            COOKIES_PROMPT=True,
            MULTIUSER=True,
            SECRET_KEY='2PbQ/5Rs005G/nTuWfibaZTUAo3Isng3QuRirmBK',
        ))
        self.io_loop.run_sync(
            lambda: set_dumb_password(self.application.DBSession)
        )
        return self.application

    def tearDown(self):
        super(TestMultiuser, self).tearDown()
        close_all_sessions()
        engine = sqlalchemy.create_engine(DATABASE_URI)
        database.Base.metadata.drop_all(bind=engine)

    @gen_test(timeout=30)
    async def test_login(self):
        # Fetch index, should have welcome message and register link
        async with self.aget('/') as response:
            self.assertEqual(response.status, 200)
            self.assertIn(b'>Welcome</h1>', await response.read())
            self.assertIn(b'Register now</a> for free and get started',
                          await response.read())

        # Only admin so far
        db = self.application.DBSession()
        self.assertEqual([user.login
                          for user in db.query(database.User).all()],
                         ['admin'])

        # Fetch registration page, should hit cookies prompt
        async with self.aget('/register') as response:
            self.assertEqual(response.status, 302)
            self.assertEqual(response.headers['Location'],
                             '/cookies?next=%2Fregister')

        # Accept cookies
        async with self.apost(
            '/cookies',
            data=dict(next='/register'),
        ) as response:
            self.assertEqual(response.status, 303)
            self.assertEqual(response.headers['Location'], '/register')

        # Fetch registration page
        async with self.aget('/register') as response:
            self.assertEqual(response.status, 200)

        # Register
        async with self.apost(
            '/register',
            data=dict(login='Tester',
                      password1='hacktoo', password2='hacktoo'),
        ) as response:
            self.assertEqual(response.status, 303)
            self.assertEqual(response.headers['Location'], '/')

        # User exists in database
        db = self.application.DBSession()
        self.assertEqual([user.login
                          for user in db.query(database.User).all()],
                         ['admin', 'tester'])

        # Fetch index, should have project list
        async with self.aget('/') as response:
            self.assertEqual(response.status, 200)
            self.assertIn(b'>Welcome tester</h1>', await response.read())
            self.assertIn(b'Here are your projects', await response.read())

        # Fetch project creation page
        async with self.aget('/project/new') as response:
            self.assertEqual(response.status, 200)

        # Create a project
        async with self.apost(
            '/project/new',
            data=dict(name='test project', description=''),
        ) as response:
            self.assertEqual(response.status, 303)
            self.assertEqual(response.headers['Location'], '/project/1')

        # Log out
        async with self.aget('/logout') as response:
            self.assertEqual(response.status, 302)
            self.assertEqual(response.headers['Location'], '/')

        # Hit error page
        async with self.aget('/api/project/1/highlights/') as response:
            self.assertEqual(response.status, 403)
            self.assertEqual(await response.json(), {"error": "Not logged in"})

        # Fetch login page
        async with self.aget(
            '/login?' + urlencode(dict(next='/project/1')),
        ) as response:
            self.assertEqual(response.status, 200)

        # Log in
        async with self.apost(
            '/login',
            data=dict(next='/project/1', login='admin', password='hackme'),
        ) as response:
            self.assertEqual(response.status, 303)
            self.assertEqual(response.headers['Location'], '/project/1')

        # Check redirect to account
        async with self.aget('/.well-known/change-password') as response:
            self.assertEqual(response.status, 301)
            self.assertEqual(response.headers['Location'], '/account')

        # Check /api/check_user endpoint
        async with self.apost(
            '/api/check_user',
            json=dict(login='admin'),
        ) as response:
            self.assertEqual(response.status, 200)
            self.assertEqual(await response.json(), {"exists": True})
        async with self.apost(
            '/api/check_user',
            json=dict(login='\xE9'),
        ) as response:
            self.assertEqual(response.status, 200)
            self.assertEqual(await response.json(), {"exists": False})
        async with self.apost(
            '/api/check_user',
            json=dict(login='clay'),
        ) as response:
            self.assertEqual(response.status, 200)
            self.assertEqual(await response.json(), {"exists": False})

    @gen_test(timeout=30)
    async def test_projects(self):
        # project 1               project 2
        # ---------               ---------
        # create
        # (tag 1 'interesting')
        #                         create
        #                         (tag 2 'interesting')
        #                         tag 3 'people'
        #                         tag 4 'interesting.places'
        # doc 1
        #                         doc 2
        # hl 1 doc=1 tags=[]
        # hl 1 doc=1 tags=[1]
        #                         change project metadata
        #                         doc 3
        #                         hl 2 doc=2 tags=[4]
        #                         hl 3 doc=2 tags=[2, 3]
        #                         hl 4 doc=2 tags=[3]
        #                         delete hl 4 doc=2
        #                         hl 5 doc=3 tags=[3]
        #                         highlights 'people*': [3, 5]
        #                         highlights 'interesting.places*': [2]
        #                         highlights 'interesting*': [2, 3]
        #                         highlights: [2, 3, 5]
        #                         export doc 2
        #                         merge tag 3 -> 2
        #                         highlights: [2, 3, 5]
        # delete project

        # Accept cookies
        async with self.apost('/cookies', data=dict()) as response:
            self.assertEqual(response.status, 303)
            self.assertEqual(response.headers['Location'], '/')

        # Log in
        async with self.aget('/login') as response:
            self.assertEqual(response.status, 200)
        async with self.apost(
            '/login',
            data=dict(next='/', login='admin', password='hackme'),
        ) as response:
            self.assertEqual(response.status, 303)
            self.assertEqual(response.headers['Location'], '/')

        # Create project 1
        async with self.aget('/project/new') as response:
            self.assertEqual(response.status, 200)
        async with self.apost(
            '/project/new',
            data=dict(
                name='\uFF9F\uFF65\u273F\u30FE\u2572\x28\uFF61\u25D5\u203F'
                     '\u25D5\uFF61\x29\u2571\u273F\uFF65\uFF9F',
                description="R\xE9mi's project",
            ),
        ) as response:
            self.assertEqual(response.status, 303)
            self.assertEqual(response.headers['Location'], '/project/1')

        # Check project page
        async with self.aget('/project/1') as response:
            self.assertEqual(response.status, 200)
            body = await response.text()
        self.assertIn('<!-- Initial state -->', body)
        idx = body.index('<!-- Initial state -->')
        init_js = '\n'.join(body[idx:].splitlines()[1:11])
        self.assertEqual(
            init_js,
            '<script type="text/javascript">\n'
            '  var user_login = "admin";\n'
            '  var project_id = 1;\n'
            '  var last_event = -1;\n'
            '  var documents = {};\n'
            '  var highlights = {};\n'
            '  var tags = %s;\n'
            '  var members = {"admin": {"privileges": "ADMIN"}};\n'
            '  var version = \'%s\';\n'
            '</script>' % (
                json.dumps(
                    {
                        "1": {
                            "count": 0, "id": 1, "path": "interesting",
                            "description": "Further review required",
                        },
                    },
                    sort_keys=True),
                exact_version(),
            ),
        )

        # Start polling
        poll_proj1 = await self.poll_event(1, -1)

        # Create project 2
        async with self.aget('/project/new') as response:
            self.assertEqual(response.status, 200)
        async with self.apost(
            '/project/new',
            data=dict(name='other project', description=''),
        ) as response:
            self.assertEqual(response.status, 303)
            self.assertEqual(response.headers['Location'], '/project/2')

        # Start polling
        poll_proj2 = await self.poll_event(2, -1)

        # Create tags in project 2
        async with self.apost(
            '/api/project/2/tag/new',
            json=dict(path='people', description="People of interest"),
        ) as response:
            self.assertEqual(response.status, 200)
        self.assertEqual(
            await poll_proj2,
            {'type': 'tag_add', 'id': 1, 'tag_id': 3,
             'tag_path': 'people', 'description': "People of interest"})
        poll_proj2 = await self.poll_event(2, 1)

        async with self.apost(
            '/api/project/2/tag/new',
            json=dict(path='interesting.places', description=''),
        ) as response:
            self.assertEqual(response.status, 200)
        self.assertEqual(
            await poll_proj2,
            {'type': 'tag_add', 'id': 2, 'tag_id': 4,
             'tag_path': 'interesting.places', 'description': ''})
        poll_proj2 = await self.poll_event(2, 2)

        # Create document 1 in project 1
        name = '\u03A9\u2248\xE7\u221A\u222B\u02DC\xB5\u2264\u2265\xF7'
        async with self.apost(
            '/api/project/1/document/new',
            data=dict(name=name, description=''),
            files=dict(
                file=('/dir/r\xE9 mi.html', 'text/plain', b'content here'),
            ),
        ) as response:
            self.assertEqual(response.status, 200)
            self.assertEqual(await response.json(), {"created": 1})
        db = self.application.DBSession()
        doc = db.query(database.Document).get(1)
        self.assertEqual(doc.name, name)
        self.assertEqual(doc.description, '')
        self.assertEqual(doc.filename, 'ré mi.html')
        self.assertEqual(
            await poll_proj1,
            {'type': 'document_add', 'id': 3, 'document_id': 1,
             'text_direction': 'LEFT_TO_RIGHT',
             'document_name': name, 'description': ''})
        poll_proj1 = await self.poll_event(1, 3)

        # Create document 2 in project 2
        async with self.apost(
            '/api/project/2/document/new',
            data=dict(name='otherdoc', description='Other one',
                      text_direction='LEFT_TO_RIGHT'),
            files=dict(
                file=('../otherdoc.html', 'text/plain', b'different content'),
            ),
        ) as response:
            self.assertEqual(response.status, 200)
            self.assertEqual(await response.json(), {"created": 2})
        db = self.application.DBSession()
        doc = db.query(database.Document).get(2)
        self.assertEqual(doc.name, 'otherdoc')
        self.assertEqual(doc.description, 'Other one')
        self.assertEqual(doc.filename, 'otherdoc.html')
        self.assertEqual(
            await poll_proj2,
            {'type': 'document_add', 'id': 4, 'document_id': 2,
             'text_direction': 'LEFT_TO_RIGHT',
             'document_name': 'otherdoc', 'description': 'Other one'})
        poll_proj2 = await self.poll_event(2, 4)

        # Create highlight 1 in document 1
        async with self.apost(
            '/api/project/1/document/1/highlight/new',
            json=dict(start_offset=3, end_offset=5, tags=[]),
        ) as response:
            self.assertEqual(response.status, 200)
            self.assertEqual(await response.json(), {"id": 1})
        self.assertEqual(
            await poll_proj1,
            {'type': 'highlight_add', 'id': 5, 'highlight_id': 1,
             'document_id': 1, 'start_offset': 3, 'end_offset': 5,
             'tags': [], 'tag_count_changes': {}})
        poll_proj1 = await self.poll_event(1, 5)

        # Update highlight 1 in document 1: change position
        async with self.apost(
            '/api/project/1/document/1/highlight/1',
            json=dict(start_offset=3, end_offset=7),
        ) as response:
            self.assertEqual(response.status, 200)
            self.assertEqual(await response.json(), {"id": 1})
        self.assertEqual(
            await poll_proj1,
            {'type': 'highlight_add', 'id': 6, 'highlight_id': 1,
             'document_id': 1, 'start_offset': 3, 'end_offset': 7,
             'tags': [], 'tag_count_changes': {}})
        poll_proj1 = await self.poll_event(1, 6)

        # Update highlight 1 in document 1: change tags
        async with self.apost(
            '/api/project/1/document/1/highlight/1',
            json=dict(tags=[1]),
        ) as response:
            self.assertEqual(response.status, 200)
            self.assertEqual(await response.json(), {"id": 1})
        self.assertEqual(
            await poll_proj1,
            {'type': 'highlight_add', 'id': 7, 'highlight_id': 1,
             'document_id': 1, 'start_offset': 3, 'end_offset': 7,
             'tags': [1], 'tag_count_changes': {'1': 1}})
        poll_proj1 = await self.poll_event(1, 7)

        # Change project 2 metadata (invalid)
        async with self.apost(
            '/api/project/2',
            json={'name': '', 'description': "Meaningful"},
        ) as response:
            self.assertEqual(response.status, 400)
            self.assertEqual(await response.json(),
                             {'error': 'Project name cannot be empty'})
        time.sleep(0.3)
        self.assertFalse(poll_proj2.done())

        # Change project 2 metadata
        async with self.apost(
            '/api/project/2',
            json={'name': 'new project', 'description': "Meaningful"},
        ) as response:
            self.assertEqual(response.status, 200)
            self.assertEqual(await response.json(), {})
        self.assertEqual(
            await poll_proj2,
            {'type': 'project_meta', 'id': 8,
             'project_name': 'new project', 'description': 'Meaningful'})
        poll_proj2 = await self.poll_event(2, 8)

        # Create document 3 in project 2
        async with self.apost(
            '/api/project/2/document/new',
            data=dict(name='third', description='Last one',
                      text_direction='RIGHT_TO_LEFT'),
            files=dict(file=(
                'C:\\Users\\Vicky\\Documents\\study.html',
                'text/html',
                b'<strong>Opinions</strong> and <em>facts</em>!',
            )),
        ) as response:
            self.assertEqual(response.status, 200)
            self.assertEqual(await response.json(), {"created": 3})
        self.assertEqual(
            await poll_proj2,
            {'type': 'document_add', 'id': 9, 'document_id': 3,
             'text_direction': 'RIGHT_TO_LEFT',
             'document_name': 'third', 'description': 'Last one'})
        poll_proj2 = await self.poll_event(2, 9)

        # Create highlight in document 2, using wrong project id
        async with self.apost(
            '/api/project/1/document/2/highlight/new',
            json=dict(start_offset=0, end_offset=4, tags=[]),
        ) as response:
            self.assertEqual(response.status, 404)

        # Create highlight in document 2, using tags that don't exist
        async with self.apost(
            '/api/project/2/document/2/highlight/new',
            json=dict(start_offset=0, end_offset=4, tags=[150]),
        ) as response:
            self.assertEqual(response.status, 400)
            self.assertEqual(await response.json(),
                             {"error": "No such tag"})

        # Create highlight in document 2, using tags from project 1
        async with self.apost(
            '/api/project/2/document/2/highlight/new',
            json=dict(start_offset=0, end_offset=4, tags=[1]),
        ) as response:
            self.assertEqual(response.status, 400)
            self.assertEqual(await response.json(),
                             {"error": "No such tag"})

        # Create highlight 2 in document 2
        async with self.apost(
            '/api/project/2/document/2/highlight/new',
            json=dict(start_offset=0, end_offset=4, tags=[4]),
        ) as response:
            self.assertEqual(response.status, 200)
            self.assertEqual(await response.json(), {"id": 2})
        self.assertEqual(
            await poll_proj2,
            {'type': 'highlight_add', 'id': 10, 'highlight_id': 2,
             'document_id': 2, 'start_offset': 0, 'end_offset': 4,
             'tags': [4], 'tag_count_changes': {'4': 1}})
        poll_proj2 = await self.poll_event(2, 10)

        # Create highlight 3 in document 2
        async with self.apost(
            '/api/project/2/document/2/highlight/new',
            json=dict(start_offset=13, end_offset=17, tags=[3, 2]),
        ) as response:
            self.assertEqual(response.status, 200)
            self.assertEqual(await response.json(), {"id": 3})
        self.assertEqual(
            await poll_proj2,
            {'type': 'highlight_add', 'id': 11, 'highlight_id': 3,
             'document_id': 2, 'start_offset': 13, 'end_offset': 17,
             'tags': [2, 3], 'tag_count_changes': {'2': 1, '3': 1}})
        poll_proj2 = await self.poll_event(2, 11)

        # Create highlight 4 in document 2
        async with self.apost(
            '/api/project/2/document/2/highlight/new',
            json=dict(start_offset=0, end_offset=7, tags=[3]),
        ) as response:
            self.assertEqual(response.status, 200)
            self.assertEqual(await response.json(), {"id": 4})
        self.assertEqual(
            await poll_proj2,
            {'type': 'highlight_add', 'id': 12, 'highlight_id': 4,
             'document_id': 2, 'start_offset': 0, 'end_offset': 7,
             'tags': [3], 'tag_count_changes': {'3': 1}})
        poll_proj2 = await self.poll_event(2, 12)

        # Delete highlight 4 in document 2
        async with self.adelete(
            '/api/project/2/document/2/highlight/4',
        ) as response:
            self.assertEqual(response.status, 204)
        self.assertEqual(
            await poll_proj2,
            {'type': 'highlight_delete', 'id': 13, 'highlight_id': 4,
             'document_id': 2, 'tag_count_changes': {'3': -1}})
        poll_proj2 = await self.poll_event(2, 13)

        # Create highlight 5 in document 3
        async with self.apost(
            '/api/project/2/document/3/highlight/new',
            json=dict(start_offset=0, end_offset=7, tags=[3]),
        ) as response:
            self.assertEqual(response.status, 200)
            self.assertEqual(await response.json(), {"id": 5})
        self.assertEqual(
            await poll_proj2,
            {'type': 'highlight_add', 'id': 14, 'highlight_id': 5,
             'document_id': 3, 'start_offset': 0, 'end_offset': 7,
             'tags': [3], 'tag_count_changes': {'3': 1}})
        poll_proj2 = await self.poll_event(2, 14)

        # List highlights in project 2 under 'people'
        async with self.aget('/api/project/2/highlights/people') as response:
            self.assertEqual(response.status, 200)
            self.assertEqual(await response.json(), {
                'highlights': [
                    {'id': 3, 'document_id': 2, 'tags': [2, 3],
                     'text_direction': 'LEFT_TO_RIGHT', 'content': "tent"},
                    {'id': 5, 'document_id': 3, 'tags': [3],
                     'text_direction': 'RIGHT_TO_LEFT',
                     'content': "<strong>Opinion</strong>"},
                ],
                'pages': 1,
            })

        # List highlights in project 2 under 'interesting.places'
        async with self.aget(
            '/api/project/2/highlights/interesting.places',
        ) as response:
            self.assertEqual(response.status, 200)
            self.assertEqual(await response.json(), {
                'highlights': [
                    {'id': 2, 'document_id': 2, 'tags': [4],
                     'text_direction': 'LEFT_TO_RIGHT', 'content': "diff"},
                ],
                'pages': 1,
            })

        # List highlights in project 2 under 'interesting'
        async with self.aget(
            '/api/project/2/highlights/interesting',
        ) as response:
            self.assertEqual(response.status, 200)
            self.assertEqual(await response.json(), {
                'highlights': [
                    {'id': 2, 'document_id': 2, 'tags': [4],
                     'text_direction': 'LEFT_TO_RIGHT', 'content': "diff"},
                    {'id': 3, 'document_id': 2, 'tags': [2, 3],
                     'text_direction': 'LEFT_TO_RIGHT', 'content': "tent"},
                ],
                'pages': 1,
            })

        # List all highlights in project 2
        async with self.aget('/api/project/2/highlights/') as response:
            self.assertEqual(response.status, 200)
            self.assertEqual(await response.json(), {
                'highlights': [
                    {'id': 2, 'document_id': 2, 'tags': [4],
                     'text_direction': 'LEFT_TO_RIGHT', 'content': "diff"},
                    {'id': 3, 'document_id': 2, 'tags': [2, 3],
                     'text_direction': 'LEFT_TO_RIGHT', 'content': "tent"},
                    {'id': 5, 'document_id': 3, 'tags': [3],
                     'text_direction': 'RIGHT_TO_LEFT',
                     'content': "<strong>Opinion</strong>"},
                ],
                'pages': 1,
            })

        # Get contents of document 2
        async with self.aget('/api/project/2/document/2') as response:
            self.assertEqual(response.status, 200)
            self.assertEqual(await response.json(), {
                'highlights': [
                    {'id': 2, 'start_offset': 0, 'end_offset': 4,
                     'tags': [4]},
                    {'id': 3, 'start_offset': 13, 'end_offset': 17,
                     'tags': [2, 3]},
                ],
                'text_direction': 'LEFT_TO_RIGHT',
            })
        async with self.aget('/api/project/2/document/2/contents') as response:
            self.assertEqual(response.status, 200)
            self.assertEqual(await response.json(), {
                'contents': [{'contents': 'different content', 'offset': 0}],
            })
            self.assertEqual(response.headers['Etag'], '"doc-2-1"')
        async with self.aget(
            '/api/project/2/document/2/contents',
            headers={'If-None-Match': '"doc-2-1"'},
        ) as response:
            self.assertEqual(response.status, 304)

        # Export document 2 to HTML
        async with self.aget('/project/2/export/document/2.html') as response:
            self.assertEqual(response.status, 200)
            self.assertEqual(
                response.headers['Content-Type'],
                'text/html; charset=utf-8',
            )
            self.assertEqual(
                await response.text(),
                textwrap.dedent('''\
                <!DOCTYPE html>
                <html>
                  <head>
                    <meta charset="UTF-8">
                    <style>
                      .highlight {
                        background-color: #ff0;
                      }
                      .taglist {
                        font-style: oblique;
                        background: #fbb !important;
                      }
                    </style>
                    <title>otherdoc</title>
                  </head>
                  <body>
                    <h1>otherdoc</h1>
                <span class="highlight">diff</span>\
<span class="taglist"> [interesting.places]</span>erent con\
<span class="highlight">tent</span><span class="taglist"> \
[interesting, people]</span>
                  </body>
                </html>'''),
            )

        # Export document 2 to unknown format
        async with self.aget('/project/2/export/document/2.dat') as response:
            self.assertEqual(response.status, 404)
            self.assertEqual(response.headers['Content-Type'], 'text/plain')
            self.assertEqual(
                await response.text(),
                'Unsupported format: dat',
            )

        # Export highlights in project 2 under 'interesting' to HTML
        async with self.aget(
            '/project/2/export/highlights/interesting.html',
        ) as response:
            self.assertEqual(response.status, 200)
            self.assertEqual(
                await response.text(),
                textwrap.dedent('''\
                    <!DOCTYPE html>
                    <html>
                      <head>
                        <meta charset="UTF-8">
                        <title>Taguette highlights: interesting</title>
                        <style>
                          h1 {
                            margin-bottom: 1em;
                          }
                        </style>
                      </head>
                      <body>
                        <h1>Taguette highlights: interesting</h1>

                        diff
                        <p>
                          <strong>Document:</strong> otherdoc
                          <strong>Tags:</strong>
                            interesting.places
                        </p>
                        <hr>

                        tent
                        <p>
                          <strong>Document:</strong> otherdoc
                          <strong>Tags:</strong>
                            interesting,
                            people
                        </p>

                      </body>
                    </html>'''),
            )

        # Export all highlights in project 2 to HTML
        async with self.aget(
            '/project/2/export/highlights/.html',
        ) as response:
            self.assertEqual(response.status, 200)
            self.assertEqual(
                await response.text(),
                textwrap.dedent('''\
                    <!DOCTYPE html>
                    <html>
                      <head>
                        <meta charset="UTF-8">
                        <title>Taguette highlights</title>
                        <style>
                          h1 {
                            margin-bottom: 1em;
                          }
                        </style>
                      </head>
                      <body>
                        <h1>Taguette highlights</h1>

                        diff
                        <p>
                          <strong>Document:</strong> otherdoc
                          <strong>Tags:</strong>
                            interesting.places
                        </p>
                        <hr>

                        tent
                        <p>
                          <strong>Document:</strong> otherdoc
                          <strong>Tags:</strong>
                            interesting,
                            people
                        </p>
                        <hr>

                        <strong>Opinion</strong>
                        <p>
                          <strong>Document:</strong> third
                          <strong>Tags:</strong>
                            people
                        </p>

                      </body>
                    </html>'''),
            )

        # Export highlights in project 2 under 'interesting' to CSV
        async with self.aget(
            '/project/2/export/highlights/interesting.csv',
        ) as response:
            self.assertEqual(response.status, 200)
            self.assertEqual(
                await response.text(),
                textwrap.dedent('''\
                id,document,tag,content
                2,otherdoc,interesting.places,diff
                3,otherdoc,interesting,tent
                3,otherdoc,people,tent
                ''').replace('\n', '\r\n'),
            )

        # Export codebook of project 2 to CSV
        async with self.aget('/project/2/export/codebook.csv') as response:
            self.assertEqual(response.status, 200)
            self.assertEqual(
                response.headers['Content-Type'],
                'text/csv; charset=utf-8',
            )
            self.assertEqual(
                await response.text(),
                textwrap.dedent('''\
                    tag,description,number of highlights
                    interesting,Further review required,1
                    people,People of interest,2
                    interesting.places,,1
                    ''').replace('\n', '\r\n'),
            )

        # Export codebook of project 2 to HTML
        async with self.aget('/project/2/export/codebook.html') as response:
            self.assertEqual(response.status, 200)
            self.assertEqual(
                await response.text(),
                textwrap.dedent('''\
                    <!DOCTYPE html>
                    <html>
                      <head>
                        <meta charset="UTF-8">
                        <style>
                          .highlight {
                            background-color: #ff0;
                          }
                        </style>
                        <title>Taguette Codebook</title>
                      </head>
                      <body>
                        <h1>Taguette Codebook</h1>

                          <h2>interesting</h2>
                          <p class="number">1 highlight</p>
                          <p>Further review required</p>

                          <h2>people</h2>
                          <p class="number">2 highlights</p>
                          <p>People of interest</p>

                          <h2>interesting.places</h2>
                          <p class="number">1 highlight</p>
                          <p></p>

                      </body>
                    </html>'''),
            )

        # Export codebook of project 2 to REFI-QDA
        async with self.aget('/project/2/export/codebook.qdc') as response:
            self.assertEqual(response.status, 200)
            self.assertEqual(
                response.headers['Content-Type'],
                'text/xml; charset=utf-8',
            )
            compare_xml(
                await response.text(),
                ('<?xml version="1.0" encoding="utf-8"?>\n'
                 '<CodeBook xmlns="urn:QDA-XML:codebook:1.0" origin="'
                 'Taguette {ver}"><Codes><Code guid="0D62985D-B147-5D01-A9B5-'
                 'CAE5DCD98342" name="interesting" isCodable="true"/><Code '
                 'guid="DFE5C38E-9449-5959-A1F7-E3D895CFA87F" name="people" '
                 'isCodable="true"/><Code guid="725F0645-9CD3-598A-8D2B-'
                 'EC3D39AB3C3F" name="interesting.places" isCodable="true"/>'
                 '</Codes><Sets/></CodeBook>'
                 ).format(ver=exact_version()),
            )

        # Merge tag 3 into 2
        async with self.apost(
            '/api/project/2/tag/merge',
            json=dict(src=3, dest=2),
        ) as response:
            self.assertEqual(response.status, 200)
            self.assertEqual(await response.json(), {'id': 2})
        self.assertEqual(
            await poll_proj2,
            {'type': 'tag_merge', 'id': 15, 'src_tag_id': 3, 'dest_tag_id': 2},
        )
        poll_proj2 = await self.poll_event(2, 15)

        # List all highlights in project 2
        async with self.aget('/api/project/2/highlights/') as response:
            self.assertEqual(response.status, 200)
            self.assertEqual(await response.json(), {
                'highlights': [
                    {'id': 2, 'document_id': 2, 'tags': [4],
                     'text_direction': 'LEFT_TO_RIGHT', 'content': "diff"},
                    {'id': 3, 'document_id': 2, 'tags': [2],
                     'text_direction': 'LEFT_TO_RIGHT', 'content': "tent"},
                    {'id': 5, 'document_id': 3, 'tags': [2],
                     'text_direction': 'RIGHT_TO_LEFT',
                     'content': "<strong>Opinion</strong>"},
                ],
                'pages': 1,
            })

        # TODO: Collaborators

        await asyncio.sleep(2)
        self.assertFalse(poll_proj1.done())
        poll_proj1.cancel()
        self.assertFalse(poll_proj2.done())
        poll_proj2.cancel()

        async with self.apost('/project/1/delete') as response:
            self.assertEqual(response.status, 303)
            self.assertEqual(response.headers['Location'], '/')

    @gen_test(timeout=60)
    async def test_reset_password(self):
        # Accept cookies
        async with self.apost('/cookies', data=dict()) as response:
            self.assertEqual(response.status, 303)
            self.assertEqual(response.headers['Location'], '/')

        # Fetch registration page
        async with self.aget('/register') as response:
            self.assertEqual(response.status, 200)

        # Register
        async with self.apost(
            '/register',
            data=dict(
                login='User',
                password1='pass1', password2='pass1',
                email='test@example.com',
            ),
        ) as response:
            self.assertEqual(response.status, 303)
            self.assertEqual(response.headers['Location'], '/')

        # User exists in database
        db = self.application.DBSession()
        self.assertEqual(
            [
                (
                    user.login,
                    bool(user.hashed_password), bool(user.password_set_date),
                    await user.check_password('pass1'),
                    await user.check_password('pass2'),
                )
                for user in db.query(database.User).all()
            ],
            [
                ('admin', True, True, False, False),
                ('user', True, True, True, False),
            ],
        )

        # Log out
        async with self.aget('/logout') as response:
            self.assertEqual(response.status, 302)
            self.assertEqual(response.headers['Location'], '/')

        # Wait so that reset link is more recent than password
        time.sleep(1)

        # Send reset link
        async with self.aget('/reset_password') as response:
            self.assertEqual(response.status, 200)
        with mock.patch.object(self.application, 'send_mail') as mo:
            async with self.apost(
                '/reset_password',
                data=dict(email='test@example.com'),
            ) as response:
                self.assertEqual(response.status, 200)
        msg = mo.call_args[0][0]
        content = msg.get_payload()[0].get_content()
        self.assertTrue(content.startswith("Someone has requested "))
        link = re.search(r'https:\S*', content).group(0)
        token = urlparse(link).query[12:]

        # Check wrong tokens don't work
        async with self.aget(
            '/new_password?reset_token=wrongtoken',
        ) as response:
            self.assertEqual(response.status, 403)
        async with self.apost(
            '/new_password',
            data=dict(
                reset_token='wrongtoken',
                password1='pass3', password2='pass3',
            ),
        ) as response:
            self.assertEqual(response.status, 403)

        # Check right token works
        async with self.aget('/new_password?reset_token=' + token) as response:
            self.assertEqual(response.status, 200)
        async with self.apost(
            '/new_password',
            data=dict(
                reset_token=token,
                password1='pass2', password2='pass2',
            ),
        ) as response:
            self.assertEqual(response.status, 303)
            self.assertEqual(response.headers['Location'], '/')

        # User exists in database
        db = self.application.DBSession()
        self.assertEqual(
            [
                (
                    user.login,
                    bool(user.hashed_password), bool(user.password_set_date),
                    await user.check_password('pass1'),
                    await user.check_password('pass2'),
                )
                for user in db.query(database.User).all()
            ],
            [
                ('admin', True, True, False, False),
                ('user', True, True, False, True),
            ],
        )

        # Check token doesn't work anymore
        async with self.apost(
            '/new_password',
            data=dict(
                reset_token=token,
                password1='pass4', password2='pass4',
            ),
        ) as response:
            self.assertEqual(response.status, 403)
        async with self.aget('/new_password?reset_token=' + token) as response:
            self.assertEqual(response.status, 403)

    @classmethod
    async def make_basic_db(cls, db, db_num):
        # Populate database
        user = database.User(login='db%duser' % db_num)
        await user.set_password('hackme')
        db.add(user)
        cls.make_basic_project(db, db_num, 1)
        cls.make_basic_project(db, db_num, 2)

    @staticmethod
    def make_basic_project(db, db_num, project_num):
        # Creates 1 project, 2 (+1 deleted) documents, 2 (+1 deleted) tags,
        # 2 (+1 deleted) highlights, 13 commands total
        def doc(project, number, dir=database.TextDirection.LEFT_TO_RIGHT):
            text = 'db%ddoc%d%d' % (db_num, project_num, number)
            return database.Document(
                name=text + '.txt',
                description='',
                filename=text + '.txt',
                project=project,
                contents=text,
                text_direction=dir,
            )

        user = 'db%duser' % db_num
        project1 = database.Project(
            name='db%dproject%d' % (db_num, project_num),
            description='',
        )
        db.add(project1)
        db.flush()
        document1 = doc(project1, 1)
        db.add(document1)
        document2 = doc(project1, 2, database.TextDirection.RIGHT_TO_LEFT)
        db.add(document2)
        tag1 = database.Tag(
            project=project1,
            path='db%dtag%d1' % (db_num, project_num),
            description='',
        )
        db.add(tag1)
        tag2 = database.Tag(
            project=project1,
            path='db%dtag%d2' % (db_num, project_num),
            description='',
        )
        db.add(tag2)
        db.flush()
        hl1 = database.Highlight(
            document_id=document1.id,
            start_offset=3, end_offset=6, snippet='doc',
        )
        hl2 = database.Highlight(
            document_id=document2.id,
            start_offset=3, end_offset=6, snippet='doc',
        )
        db.add(hl1)
        db.add(hl2)
        db.flush()
        hl1.tags.append(tag2)
        hl2.tags.append(tag1)
        db.add(database.ProjectMember(user_login='admin', project=project1,
                                      privileges=database.Privileges.ADMIN))
        db.add(database.ProjectMember(user_login=user,
                                      project=project1,
                                      privileges=database.Privileges.ADMIN))
        db.add(database.Command.document_add(user, document1))
        document_fake = doc(project1, 100)
        db.add(document_fake)
        db.flush()
        db.add(database.Command.document_add(user, document_fake))
        db.add(database.Command.document_add(user, document2))
        db.add(database.Command.document_delete(user, document_fake))
        db.delete(document_fake)
        tag_fake = database.Tag(project=project1, path='db%dtagF' % db_num,
                                description='')
        db.add(tag_fake)
        db.flush()
        db.add(database.Command.tag_add(user, tag1))
        db.add(database.Command.tag_add(user, tag_fake))
        db.add(database.Command.tag_add(user, tag2))
        db.add(database.Command.tag_delete(user, project1.id, tag_fake.id))
        db.delete(tag_fake)
        hl_fake = database.Highlight(
            document_id=document1.id,
            start_offset=3, end_offset=6, snippet='doc',
        )
        db.add(hl_fake)
        db.flush()
        db.add(database.Command.highlight_add(user, document1, hl1, []))
        db.add(database.Command.highlight_add(user, document1, hl1, [tag2.id]))
        db.add(database.Command.highlight_add(user, document1, hl_fake,
                                              [tag1.id]))
        db.add(database.Command.highlight_add(user, document1, hl2, [tag1.id]))
        db.add(database.Command.highlight_delete(user, document1, hl_fake.id))
        db.delete(hl_fake)

    def assertRowsEqualsExceptDates(self, first, second):
        self.assertEqual(*[
            [
                [item for item in row if not isinstance(item, datetime)]
                for row in rows]
            for rows in (first, second)
        ])

    @with_tempdir
    @gen_test
    async def test_import(self, tmp):
        # Populate database
        db1 = self.application.DBSession()
        await self.make_basic_db(db1, 1)
        db1.commit()

        # Log in
        async with self.apost('/cookies', data=dict()) as response:
            self.assertEqual(response.status, 303)
            self.assertEqual(response.headers['Location'], '/')
        async with self.aget('/login') as response:
            self.assertEqual(response.status, 200)
        async with self.apost(
            '/login',
            data=dict(next='/', login='db1user', password='hackme'),
        ) as response:
            self.assertEqual(response.status, 303)
            self.assertEqual(response.headers['Location'], '/')

        # Create second database
        db2_path = os.path.join(tmp, 'db.sqlite3')
        db2 = database.connect('sqlite:///' + db2_path)()
        db2.add(database.User(login='admin'))
        await self.make_basic_db(db2, 2)
        db2.commit()

        # List projects in database
        with open(db2_path, 'rb') as fp:
            async with self.apost(
                '/api/import',
                data={},
                files=dict(file=('db2.sqlite3', 'application/octet-stream',
                                 fp.read())),
            ) as response:
                self.assertEqual(response.status, 200)
                self.assertEqual(await response.json(), {
                    'projects': [{'id': 1, 'name': 'db2project1'},
                                 {'id': 2, 'name': 'db2project2'}],
                })

        # Import project
        with open(db2_path, 'rb') as fp:
            async with self.apost(
                '/api/import',
                data={'project_id': '1'},
                files=dict(file=('db2.sqlite3', 'application/octet-stream',
                                 fp.read())),
            ) as response:
                self.assertEqual(response.status, 200)
                self.assertEqual(await response.json(), {
                    'project_id': 3,
                })

        # Check imported project
        self.assertEqual(
            {row[0] for row in db1.execute(
                sqlalchemy.select([database.User.__table__.c.login])
            )},
            {'admin', 'db1user'},
        )
        self.assertRowsEqualsExceptDates(
            db1.execute(
                database.Project.__table__.select()
                .order_by(database.Project.__table__.c.id)
            ),
            [
                (1, 'db1project1', '', datetime.utcnow()),
                (2, 'db1project2', '', datetime.utcnow()),
                (3, 'db2project1', '', datetime.utcnow()),
            ],
        )
        self.assertRowsEqualsExceptDates(
            db1.execute(
                database.ProjectMember.__table__.select()
                .order_by(database.ProjectMember.__table__.c.project_id)
                .order_by(database.ProjectMember.__table__.c.user_login)
            ),
            [
                (1, 'admin', database.Privileges.ADMIN),
                (1, 'db1user', database.Privileges.ADMIN),
                (2, 'admin', database.Privileges.ADMIN),
                (2, 'db1user', database.Privileges.ADMIN),
                (3, 'db1user', database.Privileges.ADMIN),
            ],
        )
        self.assertEqual(
            [
                (row['id'], row['name'])
                for row in db1.execute(
                    database.Document.__table__.select()
                    .order_by(database.Document.__table__.c.id)
                )
            ],
            [
                (1, 'db1doc11.txt'),
                (2, 'db1doc12.txt'),
                (4, 'db1doc21.txt'),
                (5, 'db1doc22.txt'),
                (7, 'db2doc11.txt'),
                (8, 'db2doc12.txt'),
            ],
        )
        self.assertRowsEqualsExceptDates(
            db1.execute(
                database.Command.__table__.select()
                .where(database.Command.__table__.c.project_id == 3)
                .order_by(database.Command.__table__.c.id)
            ),
            [
                # id, user_login, project_id, document_id, {payload}
                # project 1 imported as 3
                # documents 1, 2, 3 imported as 7, 8, 9
                # tags 1, 2, 3 imported as 7, 8, -3
                # highlights 1, 2, 3 imported as 7, 8, -3
                # commands 1-13 exported as 27-39
                (27, 'db1user', 3, 7,
                 {'type': 'document_add', 'description': '',
                  'text_direction': 'LEFT_TO_RIGHT',
                  'document_name': 'db2doc11.txt'}),
                (28, 'db1user', 3, -3,
                 {'type': 'document_add', 'description': '',
                  'text_direction': 'LEFT_TO_RIGHT',
                  'document_name': 'db2doc1100.txt'}),
                (29, 'db1user', 3, 8,
                 {'type': 'document_add', 'description': '',
                  'text_direction': 'RIGHT_TO_LEFT',
                  'document_name': 'db2doc12.txt'}),
                (30, 'db1user', 3, -3, {'type': 'document_delete'}),
                (31, 'db1user', 3, None,
                 {'type': 'tag_add', 'description': '', 'tag_id': 7,
                  'tag_path': 'db2tag11'}),
                (32, 'db1user', 3, None,
                 {'type': 'tag_add', 'description': '', 'tag_id': -3,
                  'tag_path': 'db2tagF'}),
                (33, 'db1user', 3, None,
                 {'type': 'tag_add', 'description': '', 'tag_id': 8,
                  'tag_path': 'db2tag12'}),
                (34, 'db1user', 3, None, {'type': 'tag_delete', 'tag_id': -3}),
                (35, 'db1user', 3, 7,
                 {'type': 'highlight_add', 'highlight_id': 7,
                  'start_offset': 3, 'end_offset': 6, 'tags': []}),
                (36, 'db1user', 3, 7,
                 {'type': 'highlight_add', 'highlight_id': 7,
                  'start_offset': 3, 'end_offset': 6, 'tags': [8]}),
                (37, 'db1user', 3, 7,
                 {'type': 'highlight_add', 'highlight_id': -3,
                  'start_offset': 3, 'end_offset': 6, 'tags': [7]}),
                (38, 'db1user', 3, 7,
                 {'type': 'highlight_add', 'highlight_id': 8,
                  'start_offset': 3, 'end_offset': 6, 'tags': [7]}),
                (39, 'db1user', 3, 7,
                 {'type': 'highlight_delete', 'highlight_id': -3}),
                (40, 'db1user', 3, None, {'type': 'project_import'}),
            ],
        )
        self.assertEqual(
            [
                (row['id'], row['document_id'])
                for row in db1.execute(
                    database.Highlight.__table__.select()
                    .order_by(database.Highlight.__table__.c.id)
                )
            ],
            [(1, 1), (2, 2), (4, 4), (5, 5), (7, 7), (8, 8)],
        )
        self.assertRowsEqualsExceptDates(
            db1.execute(database.Tag.__table__.select()),
            [
                (1, 1, 'db1tag11', ''),
                (2, 1, 'db1tag12', ''),
                (4, 2, 'db1tag21', ''),
                (5, 2, 'db1tag22', ''),
                (7, 3, 'db2tag11', ''),
                (8, 3, 'db2tag12', ''),
            ],
        )
        self.assertRowsEqualsExceptDates(
            db1.execute(
                database.highlight_tags.select()
                .order_by(database.highlight_tags.c.highlight_id)
            ),
            [(1, 2), (2, 1), (4, 5), (5, 4), (7, 8), (8, 7)],
        )

    @with_tempdir
    @gen_test
    async def test_export(self, tmp):
        # Populate database
        db1 = self.application.DBSession()
        await self.make_basic_db(db1, 1)
        db1.commit()

        # Log in
        async with self.apost('/cookies', data=dict()) as response:
            self.assertEqual(response.status, 303)
            self.assertEqual(response.headers['Location'], '/')
        async with self.aget('/login') as response:
            self.assertEqual(response.status, 200)
        async with self.apost(
            '/login',
            data=dict(next='/', login='db1user', password='hackme'),
        ) as response:
            self.assertEqual(response.status, 303)
            self.assertEqual(response.headers['Location'], '/')

        # Export project
        db2_path = os.path.join(tmp, 'db.sqlite3')
        async with self.aget('/project/2/export/project.sqlite3') as response:
            self.assertEqual(response.status, 200)
            self.assertEqual(response.headers['Content-Type'],
                             'application/vnd.sqlite3')
            self.assertTrue(re.match(
                '^attachment; filename='
                + '"[0-9]{4}-[0-9]{2}-[0-9]{2}_db1project2.sqlite3"$',
                response.headers['Content-Disposition'],
            ))
            with open(db2_path, 'wb') as fp:
                fp.write(await response.read())
        db2 = database.connect('sqlite:///' + db2_path)()

        # Check exported project
        self.assertEqual(
            {row[0] for row in db2.execute(
                sqlalchemy.select([database.User.__table__.c.login])
            )},
            {'admin'},
        )
        self.assertRowsEqualsExceptDates(
            db2.execute(
                database.Project.__table__.select()
                .order_by(database.Project.__table__.c.id)
            ),
            [
                (1, 'db1project2', '', datetime.utcnow()),
            ],
        )
        self.assertRowsEqualsExceptDates(
            db2.execute(
                database.ProjectMember.__table__.select()
                .order_by(database.ProjectMember.__table__.c.user_login)
            ),
            [
                (1, 'admin', database.Privileges.ADMIN),
            ],
        )
        self.assertEqual(
            [
                (row['id'], row['name'])
                for row in db2.execute(
                    database.Document.__table__.select()
                    .order_by(database.Document.__table__.c.id)
                )
            ],
            [
                (1, 'db1doc21.txt'),
                (2, 'db1doc22.txt'),
            ],
        )
        self.assertRowsEqualsExceptDates(
            db2.execute(
                database.Command.__table__.select()
                .order_by(database.Command.__table__.c.id)
            ),
            [
                # id, user_login, project_id, document_id, {payload}
                # project 2 exported as 1
                # documents 4, 5, 6 exported as 1, 2, -6
                # tags 4, 5, 6 exported as 1, 2, -6
                # highlights 4, 5, 6 exported as 1, 2, -6
                # commands 14-26 exported as 1-13
                (1, 'admin', 1, 1,
                 {'type': 'document_add', 'description': '',
                  'text_direction': 'LEFT_TO_RIGHT',
                  'document_name': 'db1doc21.txt'}),
                (2, 'admin', 1, -6,
                 {'type': 'document_add', 'description': '',
                  'text_direction': 'LEFT_TO_RIGHT',
                  'document_name': 'db1doc2100.txt'}),
                (3, 'admin', 1, 2,
                 {'type': 'document_add', 'description': '',
                  'text_direction': 'RIGHT_TO_LEFT',
                  'document_name': 'db1doc22.txt'}),
                (4, 'admin', 1, -6, {'type': 'document_delete'}),
                (5, 'admin', 1, None,
                 {'type': 'tag_add', 'description': '', 'tag_id': 1,
                  'tag_path': 'db1tag21'}),
                (6, 'admin', 1, None,
                 {'type': 'tag_add', 'description': '', 'tag_id': -6,
                  'tag_path': 'db1tagF'}),
                (7, 'admin', 1, None,
                 {'type': 'tag_add', 'description': '', 'tag_id': 2,
                  'tag_path': 'db1tag22'}),
                (8, 'admin', 1, None,
                 {'type': 'tag_delete', 'tag_id': -6}),
                (9, 'admin', 1, 1,
                 {'type': 'highlight_add', 'highlight_id': 1,
                  'start_offset': 3, 'end_offset': 6, 'tags': []}),
                (10, 'admin', 1, 1,
                 {'type': 'highlight_add', 'highlight_id': 1,
                  'start_offset': 3, 'end_offset': 6, 'tags': [2]}),
                (11, 'admin', 1, 1,
                 {'type': 'highlight_add', 'highlight_id': -6,
                  'start_offset': 3, 'end_offset': 6, 'tags': [1]}),
                (12, 'admin', 1, 1,
                 {'type': 'highlight_add', 'highlight_id': 2,
                  'start_offset': 3, 'end_offset': 6, 'tags': [1]}),
                (13, 'admin', 1, 1,
                 {'type': 'highlight_delete', 'highlight_id': -6}),
            ],
        )
        self.assertEqual(
            [
                (row['id'], row['document_id'])
                for row in db2.execute(
                    database.Highlight.__table__.select()
                    .order_by(database.Highlight.__table__.c.id)
                )
            ],
            [(1, 1), (2, 2)],
        )
        self.assertRowsEqualsExceptDates(
            db2.execute(
                database.Tag.__table__.select()
                .order_by(database.Tag.__table__.c.id)
            ),
            [
                (1, 1, 'db1tag21', ''),
                (2, 1, 'db1tag22', ''),
            ],
        )
        self.assertRowsEqualsExceptDates(
            db2.execute(
                database.highlight_tags.select()
                .order_by(database.highlight_tags.c.highlight_id)
            ),
            [(1, 2), (2, 1)],
        )

    # The codebook import tests are split into the "read" tests (post CSV file,
    # get HTML form) and the "import" tests (submit form, database updates)

    async def _setup_import_codebook_project(self):
        # Log in
        async with self.apost('/cookies', data=dict()) as response:
            self.assertEqual(response.status, 303)
            self.assertEqual(response.headers['Location'], '/')
        async with self.aget('/login') as response:
            self.assertEqual(response.status, 200)
        async with self.apost(
            '/login',
            data=dict(next='/', login='admin', password='hackme'),
        ) as response:
            self.assertEqual(response.status, 303)
            self.assertEqual(response.headers['Location'], '/')

        # Create project 1
        async with self.aget('/project/new') as response:
            self.assertEqual(response.status, 200)
        async with self.apost(
            '/project/new',
            data=dict(name='my project', description=''),
        ) as response:
            self.assertEqual(response.status, 303)
            self.assertEqual(response.headers['Location'], '/project/1')

        db = self.application.DBSession()
        self.assertEqual(
            {tag.path for tag in db.query(database.Tag).all()},
            {'interesting'},
        )

    @gen_test
    async def test_read_codebook_invalid(self):
        await self._setup_import_codebook_project()

        # Import invalid codebooks
        codebooks = [
            (
                'a,b,c\nd,e,f\n',
                "No &#39;tag&#39;, &#39;name&#39;, or &#39;path&#39; column",
            ),
            (
                'tag,name\na,b\nc,d\n',
                "Not sure which column to use for tag name",
            ),
            (
                'tag,description\ninteresting\n',
                "Row 2: Not enough columns",
            ),
            (
                'unk,tag\n1,interesting\n2\n',
                "Row 3: Not enough columns",
            ),
        ]
        for codebook, error in codebooks:
            async with self.apost(
                '/project/1/import_codebook',
                data={},
                files=dict(file=('codebook.csv', 'application/octet-stream',
                                 codebook)),
            ) as response:
                self.assertEqual(response.status, 400)
                text = await response.text()
                self.assertNotEqual(text.find(error), -1)

    @gen_test
    async def test_read_codebook_empty(self):
        await self._setup_import_codebook_project()

        async with self.apost(
            '/project/1/import_codebook',
            data={},
        ) as response:
            self.assertEqual(response.status, 400)
            text = await response.text()
            self.assertNotEqual(text.find("No file provided"), -1)

    @gen_test
    async def test_read_codebook(self):
        await self._setup_import_codebook_project()

        # Import codebook
        codebook = textwrap.dedent(
            '''\
            path,description
            interesting,maybe replace
            people,new
            other,disabled
            interesting,repeated
            people,repeated
            '''
        )
        async with self.apost(
            '/project/1/import_codebook',
            data={},
            files=dict(file=('codebook.csv', 'application/octet-stream',
                             codebook)),
        ) as response:
            self.assertEqual(response.status, 200)
            text = await response.text()

            def find(s, expected=True):
                self.assertNotEqual(text.find(s) == -1, expected)

            def find_checkbox(name, expected):
                if expected is None:
                    regex = (
                        r'<input type="checkbox" [^>]*name="%s"'
                        % re.escape(name)
                    )
                    self.assertTrue(re.search(regex, text) is None)
                else:
                    regex = (
                        r'<input type="checkbox" [^>]*name="%s"[^>]*/>'
                        % re.escape(name)
                    )
                    tag = re.search(regex, text)
                    self.assertTrue(tag is not None)
                    self.assertEqual('checked' in tag.group(0), expected)

            find('name="tag0-path" value="interesting"')
            find('name="tag0-description" value="maybe replace"')
            find_checkbox('name="tag0-import"', None)
            find_checkbox('tag0-replace', True)
            find('name="tag1-path" value="interesting"')
            find('name="tag1-description" value="repeated"')
            find_checkbox('name="tag1-import"', None)
            find_checkbox('tag1-replace', False)
            find('name="tag2-path" value="other"')
            find('name="tag2-description" value="disabled"')
            find_checkbox('tag2-import', True)
            find_checkbox('tag2-replace', None)
            find('name="tag3-path" value="people"')
            find('name="tag3-description" value="new"')
            find_checkbox('tag3-import', True)
            find_checkbox('tag3-replace', None)
            find('name="tag4-path" value="people"')
            find('name="tag4-description" value="repeated"')
            find_checkbox('tag4-import', False)
            find_checkbox('tag4-replace', None)
            find('name="tag5-path"', False)

    @gen_test
    async def test_import_codebook_conflict(self):
        await self._setup_import_codebook_project()

        # Try to import a tag that already exists
        async with self.apost(
            '/project/1/import_codebook',
            data={
                'tag0-import': 'on',  # This will conflict
                'tag0-path': 'interesting',
                'tag0-description': 'no replace',
                'tag1-import': 'on',
                'tag1-path': 'people',
                'tag1-description': 'new',
                # tag2 not enabled
                'tag2-path': 'other',
                'tag2-description': 'disabled',
            },
        ) as response:
            self.assertEqual(response.status, 409)

    @gen_test
    async def test_import_codebook_missing(self):
        await self._setup_import_codebook_project()

        # Try to replace a tag that doesn't exist
        async with self.apost(
            '/project/1/import_codebook',
            data={
                'tag0-replace': 'on',
                'tag0-path': 'interesting',
                'tag0-description': 'yes replace',
                'tag1-replace': 'on',  # This will not match
                'tag1-path': 'people',
                'tag1-description': 'new',
                # tag2-enabled not set
                'tag2-path': 'other',
                'tag2-description': 'disabled',
            },
        ) as response:
            self.assertEqual(response.status, 409)

    @gen_test
    async def test_import_codebook(self):
        await self._setup_import_codebook_project()

        # Import with existing tag disabled
        async with self.apost(
            '/project/1/import_codebook',
            data={
                # tag0 not enabled
                'tag0-path': 'interesting',
                'tag0-description': 'no replace',
                'tag1-import': 'on',
                'tag1-path': 'people',
                'tag1-description': 'new',
                # tag2 not enabled
                'tag2-path': 'other',
                'tag2-description': 'disabled',
            },
        ) as response:
            self.assertEqual(response.status, 303)
            self.assertEqual(response.headers['Location'],
                             '/project/1')

        # Export codebook of project 1 to CSV
        async with self.aget('/project/1/export/codebook.csv') as response:
            self.assertEqual(response.status, 200)
            self.assertEqual(
                response.headers['Content-Type'],
                'text/csv; charset=utf-8',
            )
            self.assertEqual(
                await response.text(),
                textwrap.dedent('''\
                    tag,description,number of highlights
                    interesting,Further review required,0
                    people,new,0
                    ''').replace('\n', '\r\n'),
            )

        # Check commands
        db = self.application.DBSession()
        self.assertEqual(
            [
                (cmd.user_login, cmd.project_id, cmd.document_id, cmd.payload)
                for cmd in db.query(database.Command).all()
            ],
            [
                ('admin', 1, None, {
                    'type': 'tag_add', 'tag_id': 2,
                    'tag_path': 'people', 'description': 'new',
                }),
            ],
        )

    @gen_test
    async def test_import_codebook_replace(self):
        await self._setup_import_codebook_project()

        # Import with replacement
        async with self.apost(
            '/project/1/import_codebook',
            data={
                'tag0-replace': 'on',
                'tag0-path': 'interesting',
                'tag0-description': 'yes replace',
                'tag1-import': 'on',
                'tag1-path': 'people',
                'tag1-description': 'new',
                # tag2-enabled not set
                'tag2-path': 'other',
                'tag2-description': 'disabled',
            },
        ) as response:
            self.assertEqual(response.status, 303)
            self.assertEqual(response.headers['Location'],
                             '/project/1')

        # Export codebook of project 1 to CSV
        async with self.aget('/project/1/export/codebook.csv') as response:
            self.assertEqual(response.status, 200)
            self.assertEqual(
                response.headers['Content-Type'],
                'text/csv; charset=utf-8',
            )
            self.assertEqual(
                await response.text(),
                textwrap.dedent('''\
                    tag,description,number of highlights
                    interesting,yes replace,0
                    people,new,0
                    ''').replace('\n', '\r\n'),
            )

        # Check commands
        db = self.application.DBSession()
        self.assertEqual(
            [
                (cmd.user_login, cmd.project_id, cmd.document_id, cmd.payload)
                for cmd in db.query(database.Command).all()
            ],
            [
                ('admin', 1, None, {
                    'type': 'tag_add', 'tag_id': 1,
                    'tag_path': 'interesting', 'description': 'yes replace',
                }),
                ('admin', 1, None, {
                    'type': 'tag_add', 'tag_id': 2,
                    'tag_path': 'people', 'description': 'new',
                }),
            ],
        )

    async def _poll_event(self, proj, from_id):
        async with self.aget(
            '/api/project/%d/events?version=%s&from=%d' % (
                proj, exact_version(), from_id,
            ),
        ) as response:
            self.assertEqual(response.status, 200)
            result = await response.json()
            event = result['events'][0]
            event.pop('user_login')
            return event

    async def poll_event(self, proj, from_id):
        fut = asyncio.ensure_future(self._poll_event(proj, from_id))
        await asyncio.sleep(0.2)  # Give time for the request to be sent
        return fut


class TestSingleuser(MyHTTPTestCase):
    def get_app(self):
        self.application = web.make_app(
            dict(
                main.DEFAULT_CONFIG,
                NAME="Test Taguette instance", PORT=7465,
                DATABASE=DATABASE_URI,
                REDIS_SERVER=REDIS,
                TOS_FILE=None,
                EMAIL='test@example.com',
                MAIL_SERVER={'host': 'localhost', 'port': 25},
                COOKIES_PROMPT=False,
                MULTIUSER=False,
                SECRET_KEY='bq7ZoAtO7LtRJJ4P0iHSdH8yvcmCqynfeGB+x9y1',
            ),
            xsrf_cookies=False,
        )
        self.io_loop.run_sync(
            lambda: set_dumb_password(self.application.DBSession)
        )
        return self.application

    def tearDown(self):
        super(TestSingleuser, self).tearDown()
        close_all_sessions()
        engine = sqlalchemy.create_engine(DATABASE_URI)
        database.Base.metadata.drop_all(bind=engine)

    @gen_test
    async def test_login(self):
        # Fetch index, should have welcome message and no register link
        async with self.aget('/') as response:
            self.assertEqual(response.status, 200)
            self.assertIn(
                b'did not supply a secret token',
                await response.read())
            self.assertNotIn(
                b'Register now</a> for free and get started',
                await response.read(),
            )

        # Only admin so far
        db = self.application.DBSession()
        self.assertEqual([user.login
                          for user in db.query(database.User).all()],
                         ['admin'])

        # Fetch registration page: fails
        async with self.aget('/register') as response:
            self.assertEqual(response.status, 404)

        # Register: fails
        async with self.apost(
            '/register',
            data=dict(
                login='tester',
                password1='hacktoo', password2='hacktoo',
            ),
        ) as response:
            self.assertEqual(response.status, 404)

        # Authenticate with token
        async with self.aget(
            '/?token=' + self.application.single_user_token,
        ) as response:
            self.assertEqual(response.status, 302)
            self.assertEqual(response.headers['Location'], '/')

        # Fetch index, should have project list
        async with self.aget('/') as response:
            self.assertEqual(response.status, 200)
            self.assertIn(b'>Welcome!</h1>', await response.read())
            self.assertIn(b'Here are your projects', await response.read())

        # Fetch project creation page
        async with self.aget('/project/new') as response:
            self.assertEqual(response.status, 200)

        # Create a project
        async with self.apost(
            '/project/new',
            data=dict(name='test project', description=''),
        ) as response:
            self.assertEqual(response.status, 303)
            self.assertEqual(response.headers['Location'], '/project/1')

        # Fetch logout page
        async with self.aget('/logout') as response:
            self.assertEqual(response.status, 404)

    @gen_test
    async def test_project(self):
        db = self.application.DBSession()
        projects = [
            database.Project(name="first project", description=""),
            database.Project(name="a test", description="Test project"),
            database.Project(name="private P", description="admin can't see"),
            database.Project(name="last project", description="Other"),
        ]
        for project in projects:
            db.add(project)
        db.commit()
        for i in [1, 2, 4]:
            db.add(database.ProjectMember(
                project_id=i,
                user_login='admin',
                privileges=database.Privileges.ADMIN))
        db.commit()

        # Authenticate with token
        async with self.aget(
            '/?token=' + self.application.single_user_token,
        ) as response:
            self.assertEqual(response.status, 302)
            self.assertEqual(response.headers['Location'], '/')

        # Check project list
        async with self.aget('/') as response:
            self.assertEqual(response.status, 200)
            body = await response.read()
        self.assertIn(b"first project", body)
        self.assertIn(b"a test", body)
        self.assertNotIn(b"private P", body)
        self.assertIn(b"last project", body)


class SeleniumTest(MyHTTPTestCase):
    def setUp(self):
        super(SeleniumTest, self).setUp()

        from selenium import webdriver

        if os.environ['TAGUETTE_TEST_WEBDRIVER'] == 'firefox':
            self.driver = webdriver.Firefox()
        elif os.environ['TAGUETTE_TEST_WEBDRIVER'] == 'chromium':
            from selenium.webdriver.chrome.options import Options

            options = Options()
            options.add_argument('--disable-gpu')
            options.add_argument('--disable-dev-shm-usage')
            options.add_argument('--no-sandbox')
            self.driver = webdriver.Chrome(options=options)
        else:
            raise EnvironmentError
        self.driver.set_window_size(1024, 768)
        self.driver_pool = concurrent.futures.ThreadPoolExecutor(1)

        self.logs = []

    def tearDown(self):
        super(SeleniumTest, self).tearDown()

        if self.logs:
            raise ValueError("Error in browser console: %s"
                             % self.logs[0]['message'])

        self.driver.quit()

    @staticmethod
    def extract_path(url):
        m = re.match('^http://127.0.0.1:[0-9]+(.+)$', url)
        return m.group(1)

    @property
    def s_path(self):
        path = self.extract_path(self.driver.current_url)
        self.assertTrue(
            path.startswith(self.application.config['BASE_PATH']),
            "Not under base path: %r" % path,
        )
        return path[len(self.application.config['BASE_PATH']):]

    async def s_get(self, url, *, ignore_base_path=False):
        self.store_logs()
        if not ignore_base_path:
            url = self.application.config['BASE_PATH'] + url
        url = self.get_url(url)
        await asyncio.get_event_loop().run_in_executor(
            self.driver_pool,
            lambda: self.driver.get(url),
        )
        await asyncio.sleep(0.2)

    async def s_click(self, element):
        self.store_logs()
        await asyncio.get_event_loop().run_in_executor(
            self.driver_pool,
            lambda: element.click(),
        )
        await asyncio.sleep(0.2)

    async def s_click_button(self, text, tag='button', parent=None):
        from selenium.webdriver.common.by import By

        await asyncio.sleep(0.2)
        if parent is None:
            parent = self.driver
        buttons = parent.find_elements(By.TAG_NAME, tag)
        correct_button, = [
            button for button in buttons
            if button.text == text
        ]
        await self.s_click(correct_button)

    async def s_perform_action(self, action):
        self.store_logs()
        await asyncio.get_event_loop().run_in_executor(
            self.driver_pool,
            lambda: action.perform(),
        )
        await asyncio.sleep(0.2)

    def _filter_logs(self, logs):
        return [
            line
            for line in logs
            if 'Polling failed:' not in line['message']
        ]

    def store_logs(self):
        from selenium import webdriver

        if isinstance(self.driver, webdriver.Chrome):
            logs = self.driver.get_log('browser')
            logs = self._filter_logs(logs)
            if self.logs:
                for i in reversed(range(len(logs))):
                    if logs[i] == self.logs[-1]:
                        self.logs.extend(logs[i + 1:])
                        return
            self.logs.extend(logs)

    def get_logs(self):
        from selenium import webdriver

        if isinstance(self.driver, webdriver.Chrome):
            self.store_logs()
            logs = self.logs
            self.logs = []
            return logs
        else:
            return None


@unittest.skipUnless(
    os.environ.get('TAGUETTE_TEST_WEBDRIVER', ''),
    "TAGUETTE_TEST_WEBDRIVER not set",
)
class TestSeleniumMultiuser(SeleniumTest):
    def get_app(self):
        self.base_path = os.environ.get('TAGUETTE_TEST_BASE_PATH', '')
        self.application = web.make_app(dict(
            main.DEFAULT_CONFIG,
            NAME="Test Taguette instance", PORT=7465,
            DATABASE=DATABASE_URI,
            BASE_PATH=self.base_path,
            REDIS_SERVER=REDIS,
            TOS_FILE=None,
            EMAIL='test@example.com',
            MAIL_SERVER={'host': 'localhost', 'port': 25},
            COOKIES_PROMPT=True,
            MULTIUSER=True,
            SECRET_KEY='2PbQ/5Rs005G/nTuWfibaZTUAo3Isng3QuRirmBK',
        ))
        self.io_loop.run_sync(
            lambda: set_dumb_password(self.application.DBSession)
        )
        return self.application

    @gen_test(timeout=120)
    async def test_login(self):
        from selenium.webdriver.common.by import By

        # Fetch index, should have welcome message and register link
        await self.s_get('/')
        self.assertEqual(self.driver.title, 'Welcome | Taguette')
        self.assertEqual(
            [el.text for el in self.driver.find_elements(By.TAG_NAME, 'h1')],
            ['Welcome'],
        )
        self.assertIn(
            'Register now',
            [el.text for el in self.driver.find_elements(By.TAG_NAME, 'a')],
        )

        # Only admin so far
        db = self.application.DBSession()
        self.assertEqual([user.login
                          for user in db.query(database.User).all()],
                         ['admin'])

        # Fetch registration page, should hit cookies prompt
        await self.s_get('/register')
        self.assertEqual(
            self.s_path,
            '/cookies?' + urlencode({'next': self.base_path + '/register'}),
        )

        # Accept cookies
        await self.s_click_button('Accept cookies')
        self.assertEqual(self.s_path, '/register')

        # Register
        elem = self.driver.find_element(By.ID, 'register-login')
        elem.send_keys('Tester')
        elem = self.driver.find_element(By.ID, 'register-password1')
        elem.send_keys('hacktoo')
        elem = self.driver.find_element(By.ID, 'register-password2')
        elem.send_keys('hacktoo')
        await self.s_click_button('Register')

        # User exists in database
        db = self.application.DBSession()
        self.assertEqual([user.login
                          for user in db.query(database.User).all()],
                         ['admin', 'tester'])

        # Fetch index, should have project list
        await self.s_get('/')
        self.assertEqual(
            [el.text for el in self.driver.find_elements(By.TAG_NAME, 'h1')],
            ['Welcome tester'],
        )
        self.assertIn(
            'Here are your projects:',
            [el.text for el in self.driver.find_elements(By.TAG_NAME, 'p')],
        )

        # Fetch project creation page
        await self.s_get('/project/new')

        # Create a project
        elem = self.driver.find_element(By.ID, 'project-name')
        elem.send_keys('test project')
        await self.s_click_button('Create')
        self.assertEqual(self.s_path, '/project/1')

        # Log out
        await self.s_get('/logout')
        self.assertEqual(self.s_path, '/')

        # Hit error page
        await self.s_get('/api/project/1/highlights/')
        self.assertNotEqual(
            self.driver.find_element(By.TAG_NAME, 'body').text.find(
                '"Not logged in"',
            ),
            -1,
        )
        logs = self.get_logs()
        if logs is not None:
            self.assertEqual(len(logs), 1)
            self.assertTrue(re.search(
                r'Failed to load resource: the server responded with a status '
                + r'of 403 \(Forbidden\)',
                logs[0]['message'],
            ))

        # Login
        await self.s_get(
            '/login?' + urlencode(dict(next=self.base_path + '/project/1')),
        )
        elem = self.driver.find_element(By.ID, 'log-in-login')
        elem.send_keys('Tester')
        elem = self.driver.find_element(By.ID, 'log-in-password')
        elem.send_keys('hacktoo')
        await self.s_click_button('Log in')
        self.assertEqual(self.s_path, '/project/1')

        # Check redirect to account
        await self.s_get('/.well-known/change-password', ignore_base_path=True)
        self.assertEqual(self.s_path, '/account')

    def get_highlight_add_tags(self):
        from selenium.webdriver.common.by import By

        tags = {}
        form = self.driver.find_element(By.ID, 'highlight-add-form')
        for elem in form.find_elements(By.TAG_NAME, 'input'):
            if elem.get_attribute('type') == 'checkbox':
                id = elem.get_attribute('id')
                self.assertTrue(id.startswith('highlight-add-tags-'))
                id = int(id[19:])
                tags[id] = elem.get_property('checked')
        return tags

    @gen_test(timeout=120)
    async def test_projects(self):
        # project 1
        # ---------
        # create
        # (tag 1 'interesting')
        # tag 2 'people'
        # doc 1
        # change project metadata
        # doc 2
        # hl 1 doc=1 tags=[1]
        # hl 2 doc=1 tags=[1, 2]
        # hl 3 doc=2 tags=[2]
        # tag 3 'interesting.places'
        # hl 1 doc=1 tags=[3] (edit)
        # highlights 'people*': [2, 3]
        # highlights 'interesting.places*': [1]
        # highlights 'interesting*': [1, 2]
        # highlights: [1, 2, 3]
        # export doc 1
        # merge tag 2 -> 1
        # highlights: [1, 2, 3]

        from selenium.webdriver import ActionChains
        from selenium.webdriver.common.by import By
        from selenium.webdriver.common.keys import Keys
        from selenium.webdriver.support.select import Select

        # Accept cookies
        await self.s_get('/cookies')
        await self.s_click_button('Accept cookies')
        self.assertEqual(self.s_path, '/')

        # Log in
        await self.s_get('/login')
        elem = self.driver.find_element(By.ID, 'log-in-login')
        elem.send_keys('admin')
        elem = self.driver.find_element(By.ID, 'log-in-password')
        elem.send_keys('hackme')
        await self.s_click_button('Log in')
        self.assertEqual(self.s_path, '/')

        # Create project 1
        await self.s_get('/project/new')
        elem = self.driver.find_element(By.ID, 'project-name')
        elem.send_keys('one')
        elem = self.driver.find_element(By.ID, 'project-description')
        elem.send_keys("Remi's project")
        await self.s_click_button('Create')
        self.assertEqual(self.s_path, '/project/1')

        # Check project page
        expected = (
            '  var user_login = "admin";\n'
            '  var project_id = 1;\n'
            '  var last_event = -1;\n'
            '  var documents = {};\n'
            '  var highlights = {};\n'
            '  var tags = %s;\n'
            '  var members = {"admin": {"privileges": "ADMIN"}};\n'
            '  var version = \'%s\';\n'
            '' % (
                json.dumps(
                    {
                        "1": {
                            "count": 0, "id": 1, "path": "interesting",
                            "description": "Further review required",
                        },
                    },
                    sort_keys=True,
                ),
                exact_version(),
            )
        )
        self.assertTrue(any(
            expected.strip() == script.get_property('textContent').strip()
            for script in self.driver.find_elements(By.TAG_NAME, 'script')
        ))

        # Create tag 2 in project 1
        await self.s_click(self.driver.find_element(By.ID, 'tags-tab'))
        await self.s_click_button('Create a tag', tag='a')
        elem = self.driver.find_element(By.ID, 'tag-add-path')
        elem.send_keys('people')
        elem = self.driver.find_element(By.ID, 'tag-add-description')
        elem.send_keys('People of interest')
        await self.s_click_button('Save & Close')

        # Check tags
        tag_links = (
            self.driver.find_element(By.ID, 'tags-list')
            .find_elements(By.CLASS_NAME, 'tag-name')
        )
        self.assertEqual(
            [link.text for link in tag_links],
            ['interesting', 'people'],
        )

        # Create document 1 in project 1
        await self.s_click(self.driver.find_element(By.ID, 'documents-tab'))
        await self.s_click_button('Add a document', tag='a')
        elem = self.driver.find_element(By.ID, 'document-add-name')
        elem.send_keys('otherdoc')
        elem = self.driver.find_element(By.ID, 'document-add-file')
        with tempfile.NamedTemporaryFile('wb', suffix='.html') as tmp:
            tmp.write(b'different content')
            tmp.flush()
            elem.send_keys(tmp.name)
            await self.s_click_button('Import')
        db = self.application.DBSession()
        doc = db.query(database.Document).get(1)
        self.assertEqual(doc.name, 'otherdoc')
        self.assertEqual(doc.description, '')
        self.assertEqual(doc.text_direction,
                         database.TextDirection.LEFT_TO_RIGHT)
        self.assertTrue(doc.filename, os.path.basename(tmp.name))

        # Change project 2 metadata
        self.assertEqual(
            self.driver.find_element(By.CLASS_NAME, 'project-name').text,
            'one',
        )
        await self.s_click(self.driver.find_element(By.ID, 'project-tab'))
        elem = self.driver.find_element(By.ID, 'project-name')
        await self.s_perform_action(
            ActionChains(self.driver)
            .click(elem)
            .key_down(Keys.CONTROL).send_keys('a').key_up(Keys.CONTROL)
            .send_keys('new project')
        )
        elem = self.driver.find_element(By.ID, 'project-description')
        elem.click()
        await asyncio.sleep(0.5)
        await self.s_perform_action(
            ActionChains(self.driver)
            .key_down(Keys.CONTROL).send_keys('a').key_up(Keys.CONTROL)
        )
        await asyncio.sleep(0.5)
        elem.send_keys('Meaningful')
        await self.s_click(
            self.driver.find_element(By.ID, 'document-contents'),
        )
        await asyncio.sleep(10)  # Wait for XHR
        self.assertEqual(
            self.driver.find_element(By.CLASS_NAME, 'project-name').text,
            'new project',
        )
        db = self.application.DBSession()
        proj = db.query(database.Project).get(1)
        self.assertEqual(proj.name, 'new project')
        self.assertEqual(proj.description, 'Meaningful')

        # Create document 2 in project 1
        await self.s_click(self.driver.find_element(By.ID, 'documents-tab'))
        await self.s_click_button('Add a document', tag='a')
        elem = self.driver.find_element(By.ID, 'document-add-name')
        elem.send_keys('third')
        elem = self.driver.find_element(By.ID, 'document-add-description')
        elem.send_keys('Last one')
        await self.s_click_button('Right to left', tag='label')
        elem = self.driver.find_element(By.ID, 'document-add-file')
        with tempfile.NamedTemporaryFile('wb', suffix='.html') as tmp:
            tmp.write(b'<strong>Opinions</strong> and <em>facts</em>!')
            tmp.flush()
            elem.send_keys(tmp.name)
            await self.s_click_button('Import')
        db = self.application.DBSession()
        doc = db.query(database.Document).get(2)
        self.assertEqual(doc.name, 'third')
        self.assertEqual(doc.description, 'Last one')
        self.assertEqual(doc.text_direction,
                         database.TextDirection.RIGHT_TO_LEFT)
        self.assertTrue(doc.filename, os.path.basename(tmp.name))

        # Create highlight 1 in document 1
        await self.s_click(
            self.driver.find_element(By.ID, 'document-link-1')
            .find_element(By.CLASS_NAME, 'document-link-a')
        )
        self.driver.execute_script('restoreSelection([0, 4]);')
        await self.s_click_button('new highlight\n(shortcut: n)', tag='a')
        self.assertEqual(
            self.get_highlight_add_tags(),
            {1: False, 2: False},
        )
        await self.s_click(
            self.driver.find_element(By.ID, 'highlight-add-tags-1'),
        )
        await self.s_click_button('Save & Close')

        # Create highlight 2 in document 1
        self.driver.execute_script('restoreSelection([13, 17]);')
        await self.s_click_button('new highlight\n(shortcut: n)', tag='a')
        self.assertEqual(
            self.get_highlight_add_tags(),
            {1: False, 2: False},
        )
        await self.s_click(
            self.driver.find_element(By.ID, 'highlight-add-tags-1'),
        )
        await self.s_click(
            self.driver.find_element(By.ID, 'highlight-add-tags-2'),
        )
        await self.s_click_button('Save & Close')

        # Edit highlight 1 in document 1
        hl, = self.driver.find_elements(By.CLASS_NAME, 'highlight-1')
        await self.s_click(hl)
        self.assertEqual(
            self.get_highlight_add_tags(),
            {1: True, 2: False},
        )

        # Create tag 3 in project 1
        await self.s_click_button('Create a tag', tag='a')
        elem = self.driver.find_element(By.ID, 'tag-add-path')
        elem.send_keys('interesting.places')
        await self.s_click_button(
            'Save & Close',
            parent=self.driver.find_element(By.ID, 'tag-add-form'),
        )

        # Finish editing highlight 1 in document 1
        self.assertEqual(
            self.get_highlight_add_tags(),
            # 3 was created while this modal was opened, it should be selected
            {1: True, 2: False, 3: True},
        )
        await self.s_click(
            self.driver.find_element(By.ID, 'highlight-add-tags-1')
        )
<<<<<<< HEAD
=======
        await self.s_click(
            self.driver.find_element(By.ID, 'highlight-add-tags-3')
        )
>>>>>>> de3a052d
        self.assertEqual(
            self.get_highlight_add_tags(),
            {1: False, 2: False, 3: True},
        )
        await self.s_click_button('Save & Close')

        # Check tags
        await self.s_click(self.driver.find_element(By.ID, 'tags-tab'))
        tag_links = (
            self.driver.find_element(By.ID, 'tags-list')
            .find_elements(By.CLASS_NAME, 'tag-name')
        )
        self.assertEqual(
            [link.text for link in tag_links],
            ['interesting', 'interesting.places', 'people'],
        )

        # Create highlight 3 in document 2
        await self.s_click(self.driver.find_element(By.ID, 'documents-tab'))
        await self.s_click(
            self.driver.find_element(By.ID, 'document-link-2')
            .find_element(By.CLASS_NAME, 'document-link-a')
        )
        self.driver.execute_script('restoreSelection([0, 7]);')
        await self.s_click_button('new highlight\n(shortcut: n)', tag='a')
        self.assertEqual(
            self.get_highlight_add_tags(),
            {1: False, 2: False, 3: False},
        )
        await self.s_click(
            self.driver.find_element(By.ID, 'highlight-add-tags-2'),
        )
        await self.s_click_button('Save & Close')

        # List highlights in project 1 under 'people'
        await self.s_click(self.driver.find_element(By.ID, 'tags-tab'))
        await self.s_click(self.driver.find_element(By.ID, 'tag-link-2'))
        self.assertEqual(self.s_path, '/project/1/highlights/people')
        self.assertEqual(
            self.driver.find_element(By.ID, 'document-contents').text,
            'tent\notherdoc interesting people\nOpinion\nthird people',
        )

        # List highlights in project 1 under 'interesting.places'
        await self.s_get('/project/1/highlights/interesting.places')
        await asyncio.sleep(1)  # Wait for XHR
        self.assertEqual(
            self.driver.find_element(By.ID, 'document-contents').text,
            'diff\notherdoc interesting.places',
        )

        # List highlights in project 1 under 'interesting'
        await self.s_get('/project/1/highlights/interesting')
        await asyncio.sleep(1)  # Wait for XHR
        self.assertEqual(
            self.driver.find_element(By.ID, 'document-contents').text,
            ('diff\notherdoc interesting.places\n'
             'tent\notherdoc interesting people'),
        )

        # List all highlights in project 1
        await self.s_click(self.driver.find_element(By.ID, 'tags-tab'))
        await self.s_click_button('See all highlights', tag='a')
        await asyncio.sleep(1)  # Wait for XHR
        self.assertEqual(self.s_path, '/project/1/highlights/')
        self.assertEqual(
            self.driver.find_element(By.ID, 'document-contents').text,
            ('diff\notherdoc interesting.places\n'
             'tent\notherdoc interesting people\n'
             'Opinion\nthird people'),
        )

        # Check export options for document 1
        await self.s_get('/project/1/document/1')
        await asyncio.sleep(1)  # Wait for XHR
        await self.s_click_button('Export this view')
        links = [
            (link.text, self.extract_path(link.get_attribute('href')))
            for link in (
                self.driver.find_element(By.ID, 'export-button')
                .find_elements(By.TAG_NAME, 'a')
            )
            if link.text
        ]
        self.assertEqual(links, [
            ('HTML', self.base_path + '/project/1/export/document/1.html'),
            ('DOCX', self.base_path + '/project/1/export/document/1.docx'),
            ('PDF', self.base_path + '/project/1/export/document/1.pdf'),
        ])

        # Check export options for highlights in project 1 under 'interesting'
        await self.s_get('/project/1/highlights/interesting')
        await asyncio.sleep(1)  # Wait for XHR
        await self.s_click_button('Export this view')
        links = [
            (link.text, self.extract_path(link.get_attribute('href')))
            for link in (
                self.driver.find_element(By.ID, 'export-button')
                .find_elements(By.TAG_NAME, 'a')
            )
            if link.text
        ]
        export_url = self.base_path + '/project/1/export'
        self.assertEqual(links, [
            ('HTML', export_url + '/highlights/interesting.html'),
            ('DOCX', export_url + '/highlights/interesting.docx'),
            ('PDF', export_url + '/highlights/interesting.pdf'),
            ('Excel', export_url + '/highlights/interesting.xlsx'),
            ('CSV', export_url + '/highlights/interesting.csv'),
        ])

        # Check codebook export options of project 1
        await self.s_click(self.driver.find_element(By.ID, 'project-tab'))
        await self.s_click_button('Export codebook')
        links = [
            (link.text, self.extract_path(link.get_attribute('href')))
            for link in (
                self.driver.find_element(By.ID, 'dropdown-codebook')
                .find_element(By.XPATH, './..')
                .find_elements(By.TAG_NAME, 'a')
            )
            if link.text
        ]
        self.assertEqual(links, [
            ('QDC (XML)', self.base_path + '/project/1/export/codebook.qdc'),
            ('Excel', self.base_path + '/project/1/export/codebook.xlsx'),
            ('CSV', self.base_path + '/project/1/export/codebook.csv'),
            ('HTML', self.base_path + '/project/1/export/codebook.html'),
            ('DOCX', self.base_path + '/project/1/export/codebook.docx'),
            ('PDF', self.base_path + '/project/1/export/codebook.pdf'),
        ])

        # Merge tag 2 into 1
        await self.s_click(self.driver.find_element(By.ID, 'tags-tab'))
        edit_button, = [
            b
            for b in (
                self.driver.find_element(By.ID, 'tag-link-2')
                .find_element(By.XPATH, './../..')
                .find_elements(By.TAG_NAME, 'a')
            )
            if b.text == 'Edit'
        ]
        await self.s_click(edit_button)
        await self.s_click_button('Merge...')
        select = Select(self.driver.find_element(By.ID, 'tag-merge-dest'))
        select.select_by_value('1')
        await self.s_click_button('Merge tags')

        # List all highlights in project 1
        await self.s_click_button('See all highlights', tag='a')
        await asyncio.sleep(1)  # Wait for XHR
        self.assertEqual(self.s_path, '/project/1/highlights/')
        self.assertEqual(
            self.driver.find_element(By.ID, 'document-contents').text,
            ('diff\notherdoc interesting.places\n'
             'tent\notherdoc interesting\n'
             'Opinion\nthird interesting'),
        )


if __name__ == '__main__':
    logging.basicConfig(
        level=logging.INFO,
        format="%(asctime)s %(levelname)s: %(message)s",
    )
    unittest.main()<|MERGE_RESOLUTION|>--- conflicted
+++ resolved
@@ -2883,12 +2883,6 @@
         await self.s_click(
             self.driver.find_element(By.ID, 'highlight-add-tags-1')
         )
-<<<<<<< HEAD
-=======
-        await self.s_click(
-            self.driver.find_element(By.ID, 'highlight-add-tags-3')
-        )
->>>>>>> de3a052d
         self.assertEqual(
             self.get_highlight_add_tags(),
             {1: False, 2: False, 3: True},
