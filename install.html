--- conflicted
+++ resolved
@@ -134,10 +134,7 @@
     </main>
 
     <footer class="container">
-<<<<<<< HEAD
-=======
       <hr/>
->>>>>>> 42b1ee99
       <p>Last Updated: 2019-06-09 | Email: <a href="mailto:hi@taguette.org">hi@taguette.org</a> | Tweet us: <a href="https://twitter.com/TaguetteProject">@TaguetteProject</a> | Any issues using Taguette? Tell us on <a href="https://gitlab.com/remram44/taguette">GitLab</a>!</p>
     </footer>
 
