# Translations template for Taguette.
# Copyright (C) 2018 Remi Rampin and Taguette contributors
# This file is distributed under the same license as the Taguette project.
# Remi Rampin <remi@rampin.org>, 2018.
# 
# Translators:
# Yannis Kaskamanidis <kiolalis@gmail.com>, 2023
# 
msgid ""
msgstr ""
"Project-Id-Version: Taguette\n"
"Report-Msgid-Bugs-To: hi@taguette.org\n"
"POT-Creation-Date: 2022-10-07 12:08-0400\n"
"PO-Revision-Date: 2019-05-08 16:49+0000\n"
"Last-Translator: \n"
"Language-Team: Greek (Greece) (https://app.transifex.com/remram44/teams/98824/el_GR/)\n"
"MIME-Version: 1.0\n"
"Content-Type: text/plain; charset=UTF-8\n"
"Content-Transfer-Encoding: 8bit\n"
"Generated-By: Babel 2.11.0\n"
"Language: el_GR\n"
"Plural-Forms: nplurals=2; plural=(n != 1);\n"

#: taguette/main.py:246
msgid "Port number on which to listen"
msgstr "Αριθμός θύρας για ακρόαση"

#: taguette/main.py:248
msgid "Address to bind on"
msgstr "Διεύθυνση προς δέσμευση"

#: taguette/main.py:250
msgid "Open web browser to the application"
msgstr "Ανοίξτε τον περιηγητή διαδικτύου στην εφαρμογή"

#: taguette/main.py:252
msgid "Don't open the web browser"
msgstr "Μην ανοίγετε τον περιηγητή διαδικτύου"

#: taguette/main.py:257
#, python-format
msgid ""
"Database location or connection string, for example 'project.db' or "
"'postgresql://me:pw@localhost/mydb' (default: %(default)r)"
msgstr ""
"Τοποθεσία βάσης δεδομένων ή συμβολοσειρά σύνδεσης, για παράδειγμα "
"'project.db' ή 'postgresql://me:pw@localhost/mydb' (προεπιλογή: %(default)r)"

#: taguette/main.py:264
msgid "Set the file creation mask (umask) on systems that support it."
msgstr ""
"Ρυθμίστε τη μάσκα δημιουργίας αρχείων (umask) σε συστήματα που την "
"υποστηρίζουν."

#: taguette/main.py:268
msgid "Don't change umask on startup"
msgstr "Μην αλλάζετε την εντολή umask κατά την εκκίνηση"

#: taguette/main.py:274
msgid "additional commands"
msgstr "πρόσθετες εντολές"

#: taguette/main.py:278
msgid "Manually trigger a database migration"
msgstr "Μη αυτόματη ενεργοποίηση μιας μετεγκατάστασης βάσης δεδομένων"

#: taguette/main.py:289
msgid "Print the default server configuration"
msgstr "Εκτύπωση της προεπιλεγμένης διαμόρφωσης διακομιστή"

#: taguette/main.py:291
msgid "Output to this file rather than stdout"
msgstr "Έξοδος σε αυτό το αρχείο αντί για stdout"

#: taguette/main.py:297
msgid "Run in server mode, suitable for a multi-user deployment"
msgstr ""
"Εκτελείται σε λειτουργία διακομιστή, κατάλληλο για ανάπτυξη από πολλούς "
"χρήστες"

#: taguette/main.py:299
msgid ""
"Configuration file for the server. The default configuration can be "
"generated using the `default-config` command"
msgstr ""
"Αρχείο διαμόρφωσης για τον διακομιστή. Η προεπιλεγμένη διαμόρφωση μπορεί να "
"δημιουργηθεί χρησιμοποιώντας την εντολή 'default-config'."

#: taguette/main.py:311
#, python-format
msgid "Invalid umask: %(arg)s"
msgstr "Μη έγκυρη εντολή umask: %(arg)s"

#: taguette/main.py:335
#, python-format
msgid "Missing required configuration variable %(var)s"
msgstr "Λείπει η απαιτούμενη μεταβλητή διαμόρφωσης %(var)s"

#: taguette/main.py:342
msgid "Invalid BASE_PATH"
msgstr "Μη έγκυρο BASE_PATH"

#: taguette/main.py:416
#, python-format
msgid ""
"\n"
"    Taguette %(version)s is now running. You can connect to it using this link:\n"
"\n"
"    %(url)s\n"
msgstr ""
"\n"
"    Η Taguette %(version)s εκτελείται τώρα. Μπορείτε να συνδεθείτε σε αυτό με τον σύνδεσμο:\n"
"\n"
"    %(url)s\n"

#: taguette/validate.py:18
msgid "Description is too long"
msgstr "Η περιγραφή είναι πολύ μεγάλη"

#: taguette/validate.py:24
msgid "Project name cannot be empty"
msgstr "Το όνομα του έργου δεν μπορεί να είναι κενό"

#: taguette/validate.py:26
msgid "Project name is too long"
msgstr "Το όνομα του έργου είναι πολύ μεγάλο"

#: taguette/validate.py:49
msgid "User login cannot be empty"
msgstr "Η σύνδεση χρήστη δεν μπορεί να είναι κενή"

#: taguette/validate.py:51
msgid "User login is too long"
msgstr "Η σύνδεση χρήστη είναι πολύ μεγάλη"

#: taguette/validate.py:53
msgid "User login is not lowercase"
msgstr "Η σύνδεση χρήστη δεν χρησιμοποιεί πεζά γράμματα"

#: taguette/validate.py:56
msgid "User login contains forbidden characters"
msgstr "Η σύνδεση χρήστη περιέχει απαγορευμένους χαρακτήρες"

#: taguette/validate.py:64
msgid "Email cannot be empty"
msgstr "Το email δεν μπορεί να είναι κενό"

#: taguette/validate.py:66
msgid "Invalid email address"
msgstr "Μη έγκυρη διεύθυνση email"

#: taguette/validate.py:68
msgid "Email address is too long"
msgstr "Το email είναι πολύ μεγάλο"

#: taguette/validate.py:76
msgid "Please use a longer password"
msgstr "Παρακαλώ χρησιμοποιήστε μεγαλύτερο κωδικό πρόσβασης"

#: taguette/validate.py:78
msgid "Please use a shorter password"
msgstr "Παρακαλώ χρησιμοποιήστε μικρότερο κωδικό πρόσβασης"

#: taguette/validate.py:86
msgid "Document name cannot be empty"
msgstr "Το όνομα του εγγράφου δεν μπορεί να είναι κενό"

#: taguette/validate.py:88
msgid "Document name is too long"
msgstr "Το όνομα του εγγράφου είναι πολύ μεγάλο"

#: taguette/validate.py:96
msgid "Tag path cannot be empty"
msgstr "Η διαδρομή της ετικέτας δεν μπορεί να είναι κενή"

#: taguette/validate.py:98
msgid "Tag path is too long"
msgstr "Η διαδρομή της ετικέτας είναι πολύ μεγάλη"

#: taguette/validate.py:108
msgid "File name is too long"
msgstr "Το όνομα του αρχείου είναι πολύ μεγάλο"

#: taguette/validate.py:110
msgid "Invalid file name"
msgstr "Μη έγκυρο όνομα αρχείου"

#: taguette/import_codebook.py:24
msgid "Invalid file: CSV expected"
msgstr "Μη έγκυρο αρχείο: αναμενόταν CSV"

#: taguette/import_codebook.py:31
msgid "Not sure which column to use for tag name"
msgstr ""
"Αβεβαιότητα για το ποια στήλη να χρησιμοποιηθεί για το όνομα της ετικέτας"

#: taguette/import_codebook.py:34
msgid "No 'tag', 'name', or 'path' column"
msgstr "Δεν υπάρχει στήλη 'ετικέτα', 'όνομα', ή 'διαδρομή'"

#: taguette/import_codebook.py:60
msgid "Not enough columns"
msgstr "Δεν υπάρχουν αρκετές στήλες"

#: taguette/import_codebook.py:65
msgid "Empty tag name"
msgstr "Κενό όνομα ετικέτας"

#: taguette/import_codebook.py:72
msgid "Invalid CSV file"
msgstr "Μη έγκυρο αρχείο CSV"

#: taguette/database/__init__.py:136
msgid ""
"\n"
"    The database schema used by Taguette has changed! We will try to\n"
"    update your workspace automatically.\n"
msgstr ""
"\n"
"    Το σχήμα της βάσης δεδομένων που χρησιμοποιείται από την Taguette έχει αλλάξει! Θα προσπαθήσουμε να\n"
"    ενημερώσουμε αυτόματα τον χώρο εργασίας σας.\n"

#: taguette/database/__init__.py:148
#, python-format
msgid ""
"\n"
"    A backup copy of your database file has been created. If the update\n"
"    goes horribly wrong, make sure to keep that file, and let us know:\n"
"    %(backup)s\n"
msgstr ""
"\n"
"    Δημιουργήθηκε ένα αντίγραφο ασφαλείας του αρχείου της βάσης δεδομένων σας. Εάν η ενημέρωση\n"
"    δεν γίνει σωστά, φροντίστε να διατηρήσετε αυτό το αρχείο και ενημερώστε μας:\n"
"    %(backup)s\n"

#: taguette/database/__init__.py:160
#, python-format
msgid ""
"\n"
"    The database schema used by Taguette has changed! Because you are not using\n"
"    SQLite, we will not attempt a migration automatically; back up your data and\n"
"    use `taguette --database=%(url)s migrate` if you want to proceed."
msgstr ""
"\n"
"    Το σχήμα της βάσης δεδομένων που χρησιμοποιείται από την Taguette έχει αλλάξει! Επειδή δεν χρησιμοποιείτε\n"
"    το SQLite, δεν θα επιχειρήσουμε αυτόματη μετεγκατάσταση. Δημιουργήστε αντίγραφα ασφαλείας των δεδομένων σας\n"
"    και χρησιμοποιήστε το `taguette --database=%(url)s migrate` αν θέλετε να συνεχίσετε."

#: taguette/web/api.py:52
msgid "Not logged in"
msgstr "Δεν έχετε συνδεθεί"

#: taguette/web/api.py:82 taguette/web/api.py:113 taguette/web/api.py:204
#: taguette/web/api.py:243 taguette/web/api.py:308 taguette/web/api.py:343
#: taguette/web/api.py:379 taguette/web/api.py:404 taguette/web/api.py:460
#: taguette/web/api.py:519 taguette/web/api.py:605 taguette/web/api.py:711
msgid "Unauthorized"
msgstr "Μη εξουσιοδοτημένος"

#: taguette/web/api.py:348 taguette/web/api.py:382 taguette/web/api.py:414
#: taguette/web/api.py:473 taguette/web/api.py:549
msgid "No such tag"
msgstr "Δεν υπάρχει τέτοια ετικέτα"

#: taguette/web/api.py:477
msgid "Empty highlight"
msgstr ""

#: taguette/web/api.py:523 taguette/web/api.py:608
msgid "No such highlight"
msgstr "Δεν υπάρχει τέτοια επισήμανση"

#: taguette/web/api.py:774
msgid "There must be one admin"
msgstr "Πρέπει να υπάρχει ένας διαχειριστής"

#: taguette/web/api.py:829
msgid ""
"This database is an unknown version. It might have been written by a more "
"recent version of Taguette, please check for updates"
msgstr ""
"Αυτή η βάση δεδομένων είναι από μια άγνωστη έκδοση της Taguette. Μπορεί να "
"έχει δημιουργηθεί από μια πιο πρόσφατη έκδοση του Taguette. Ελέγξτε για "
"ενημερώσεις."

#: taguette/web/api.py:835
msgid "This database could not be updated to the current version"
msgstr ""
"Αυτή η βάση δεδομένων δεν ήταν δυνατόν να ενημερωθεί στην τρέχουσα έκδοση"

#: taguette/web/api.py:839 taguette/web/api.py:873
msgid "This is not a Taguette project file"
msgstr "Αυτό δεν είναι ένα αρχείο έργου της Taguette"

#: taguette/web/__init__.py:60 taguette/web/base.py:566
msgctxt "page title"
msgid "Error 404"
msgstr "Σφάλμα 404"

#: taguette/web/__init__.py:61 taguette/web/base.py:567
msgid "This page does not exist."
msgstr "Αυτή η σελίδα δεν υπάρχει."

#: taguette/web/views.py:137
msgid "Invalid login or password"
msgstr "Μη έγκυρη σύνδεση ή κωδικός πρόσβασης"

#: taguette/web/views.py:184 taguette/web/views.py:271
#: taguette/web/views.py:443
msgid "Passwords do not match"
msgstr "Οι κωδικοί πρόσβασης δεν ταιριάζουν"

#: taguette/web/views.py:189
msgid "User name is taken"
msgstr "Το όνομα χρήστη χρησιμοποιείται ήδη"

#: taguette/web/views.py:196 taguette/web/views.py:286
#: taguette/web/views.py:295
msgid "Email address is already used"
msgstr "Η διεύθυνση email χρησιμοποιείται ήδη"

#: taguette/web/views.py:204
msgid "Terms of Service must be accepted"
msgstr "Οι Όροι Παροχής Υπηρεσιών πρέπει να γίνουν αποδεκτοί"

#: taguette/web/views.py:213
msgid "User name or email address is taken"
msgstr ""

#: taguette/web/views.py:329
msgid "This email address is not associated with any user"
msgstr ""
"Αυτή η διεύθυνση ηλεκτρονικού ταχυδρομείου δεν σχετίζεται με κανέναν χρήστη"

#: taguette/web/views.py:358
msgid "Password reset for Taguette"
msgstr "Επαναφορά κωδικού πρόσβασς για την Taguette"

#: taguette/web/views.py:400
msgid "Invalid token"
msgstr "Μη έγκυρος κλειδάριθμος"

#: taguette/web/views.py:404
msgid "No user associated with that token"
msgstr "Κανένας χρήστης δεν σχετίζεται με αυτόν τον κλειδάριθμο"

#: taguette/web/views.py:407
msgid "Password has already been changed"
msgstr "Ο κωδικός πρόσβασης έχει ήδη αλλάξει"

#. Default tag name
#: taguette/web/views.py:486
msgid "interesting"
msgstr "ενδιαφέρον"

#. Default tag description
#: taguette/web/views.py:488
msgid "Further review required"
msgstr "Απαιτείται περαιτέρω ανασκόπηση"

#: taguette/web/views.py:523
msgid "You don't have permission to delete this project"
msgstr "Δεν έχετε άδεια να διαγράψετε αυτό το έργο"

#: taguette/web/views.py:557 taguette/web/views.py:584
msgid "You don't have permission to import a codebook"
msgstr "Δεν έχετε άδεια εισαγωγής βιβλίου ετικετών"

#: taguette/web/views.py:603
#, python-format
msgid "Row %d: %s"
msgstr "Γραμμή %d: %s"

#: taguette/web/views.py:721
msgid "Error importing tags, concurrent changes caused a conflict"
msgstr ""
"Σφάλμα κατά την εισαγωγή ετικετών, οι ταυτόχρονες αλλαγές προκάλεσαν διένεξη"

#: taguette/web/views.py:736
msgid "No file provided"
msgstr "Δεν παρέχεται αρχείο"

#: taguette/web/base.py:458
msgid ""
" | Please report issues via <a "
"href=\"https://gitlab.com/remram44/taguette\">GitLab</a> or <a "
"href=\"mailto:hi@taguette.org\">hi@taguette.org</a>!"
msgstr ""
" | Παρακαλώ αναφέρετε προβλήματα ή άλλα ζητήματα μέσω του <a "
"href=\"https://gitlab.com/remram44/taguette\">GitLab</a> ή με μήνυμα στο <a "
"href=\"mailto:hi@taguette.org\">hi@taguette.org</a>!"

#: taguette/web/base.py:573
#, python-format
msgctxt "page title"
msgid "Error %d"
msgstr "Σφάλμα %d"

#: taguette/templates/project_new.html:3
msgctxt "page title"
msgid "New project"
msgstr "Νέο έργο"

#: taguette/templates/project_new.html:6
msgctxt "title"
msgid "New project"
msgstr "Νέο έργο"

#: taguette/templates/project_new.html:13
msgctxt "form label for new project name"
msgid "Name"
msgstr "Όνομα"

#: taguette/templates/project_new.html:19
msgctxt "form label for new project description"
msgid "Description"
msgstr "Περιγραφή"

#: taguette/templates/project_new.html:26
msgctxt "form submit button"
msgid "Create"
msgstr "Δημιουργία"

#: taguette/templates/tos.html:4
msgctxt "page title"
msgid "Terms of Service"
msgstr "Όροι Παροχής Υπηρεσιών"

#: taguette/templates/project_import_codebook.html:3
#: taguette/templates/project_import_codebook_confirm.html:3
msgctxt "page title"
msgid "Import codebook"
msgstr "Εισαγωγή βιβλίου ετικετών"

#: taguette/templates/project_import_codebook.html:6
#: taguette/templates/project_import_codebook_confirm.html:6
msgctxt "title"
msgid "Import a codebook"
msgstr "Εισαγωγή βιβλίου ετικετών"

#: taguette/templates/project_import_codebook.html:7
#: taguette/templates/project_import_codebook_confirm.html:7
msgid ""
"Use this form to import an existing codebook into your project. Existing "
"tags will not be deleted, new tags will be added alongside them."
msgstr ""
"Χρησιμοποιήστε αυτή τη φόρμα για να εισαγάγετε ένα υπάρχον βιβλίο ετικετών "
<<<<<<< HEAD
"στο έργο σας. Οι υπάρχουσες ετικέτες δεν θα διαγραφούν, ενώ νέες ετικέτες θα"
" προστεθούν κοντά σε αυτές."
=======
"στο έργο σας. Οι υπάρχουσες ετικέτες δεν θα διαγραφούν, καθώς οι νέες "
"ετικέτες θα προστεθούν κοντά σε αυτές."
>>>>>>> dad52e93

#: taguette/templates/project_import_codebook.html:8
msgid ""
"The file should have a column for the tag names, called 'name' or 'tag' or "
"'path'. It can also optionally have a column called 'description'. Other "
"columns are ignored."
msgstr ""
"Το αρχείο θα πρέπει να έχει μια στήλη για τα ονόματα των ετικετών, που "
"ονομάζεται 'name' ή 'tag' ή 'path'. Μπορεί επίσης να έχει προαιρετικά μια "
"στήλη που να ονομάζεται 'description'. Άλλες στήλες θα αγνοούνται."

#: taguette/templates/project_import_codebook.html:15
msgctxt "form label for project name (readonly)"
msgid "Project:"
msgstr "Έργο:"

#: taguette/templates/project_import_codebook.html:21
msgctxt "form label for codebook file"
msgid "File:"
msgstr "Αρχείο:"

#: taguette/templates/project_import_codebook.html:24
msgid "Accepted format: CSV"
msgstr "Αποδεκτή μορφή: CSV"

#: taguette/templates/project_import_codebook.html:29
msgctxt "form submit button"
msgid "Review"
msgstr "Ανασκόπηση"

#: taguette/templates/project_delete.html:14
#: taguette/templates/project_import_codebook.html:30
#: taguette/templates/project_import_codebook_confirm.html:37
msgctxt "cancel button"
msgid "Go back"
msgstr "Πίσω"

#: taguette/templates/index.html:10
#, python-format
msgid "Welcome %(user_login)s"
msgstr "Καλωσορίσατε %(user_login)s"

#: taguette/templates/index.html:12
msgid "Welcome!"
msgstr "Καλωσορίσατε"

#: taguette/templates/index.html:14
msgid "Here are your projects:"
msgstr "Εδώ βρίσκονται τα έργα σας"

#: taguette/templates/index.html:19
msgid "You have no projects yet."
msgstr "Δεν έχετε δημιουργήσει ακόμη έργα."

#: taguette/templates/index.html:21
msgctxt "button in project list"
msgid "Create a new project"
msgstr "Δημιουργία νέου έργου"

#: taguette/templates/index.html:23
msgctxt "button in project list"
msgid "Import a project file"
msgstr "Εισαγωγή ενός αρχείου έργου"

#: taguette/templates/token_needed.html:3
msgctxt "page title"
msgid "Error"
msgstr "Σφάλμα"

#: taguette/templates/token_needed.html:6
msgid ""
"Your browser did not supply a secret token to authenticate with the "
"application. Please check the console for the correct URL to log in, or "
"simply restart Taguette."
msgstr ""
"Το πρόγραμμα περιήγησής σας δεν παρείχε μυστικό κλειδάριθμο για "
"εξουσιοδότηση με την εφαρμογή. Ελέγξτε την κονσόλα για να συνδεθείτε στη "
"σωστή διεύθυνση URL, ή απλά επανεκκινήστε την Taguette."

#: taguette/templates/welcome.html:4
msgctxt "page title"
msgid "Welcome"
msgstr "Καλωσορίσατε"

#: taguette/templates/welcome.html:8
msgctxt "title"
msgid "Welcome"
msgstr "Καλωσορίσατε"

#: taguette/templates/welcome.html:9
msgid ""
"<span style=\"font-family:BadScript;\"><a "
"href=\"https://www.taguette.org/\">TAGUETTE</a></span> is an open-source "
"web-based document tagging tool for qualitative data analysis."
msgstr ""
"<span style=\"font-family:BadScript;\"><a "
"href=\"https://www.taguette.org/\">Η TAGUETTE</a></span> είναι μια ανοιχτού "
"κώδικα web-based εφαρμογή προσθήκης ετικετών για ποιοτική ανάλυση δεδομένων."

#: taguette/templates/welcome.html:10
msgid ""
"Using this tool, you can upload a collection of documents, create a "
"hierarchy of tags, and annotate portions of documents with tags and notes "
"that you can recall and organize later."
msgstr ""
"Χρησιμοποιώντας αυτή την εφαρμογή, μπορείτε να ανεβάσετε μια συλλογή "
"εγγράφων, να δημιουργήσετε μια ιεραρχία ετικετών και να σχολιάσετε τμήματα "
"εγγράφων με ετικέτες και σημειώσεις, τις οποίες μπορείτε αργότερα να "
"ανακαλέσετε και να οργανώσετε."

#: taguette/templates/welcome.html:12
#, python-format
msgid "<a href=\"%(url)s\">Register now</a> for free and get started!"
msgstr "<a href=\"%(url)s\">Εγγραφείτε τώρα</a> δωρεάν και ξεκινήστε!"

#: taguette/templates/email_reset_password.html:1
#, python-format
msgid ""
"Someone has requested to reset the password on the Taguette account "
"associated with this email. If this was you, please follow this link: <a "
"href=\"%(link)s\">%(link)s</a>"
msgstr ""
"Κάποιος ζήτησε να επαναφέρει τον κωδικό πρόσβασης ενός λογαριασμού της "
"Taguette, ο οποίος σχετίζεται με αυτό το email. Εάν ήσασταν εσείς, "
"ακολουθήστε αυτόν τον σύνδεσμο: <a href=\"%(link)s\">%(link)s</a>"

#: taguette/templates/email_reset_password.html:3
#, python-format
msgid "Your user name is: <strong>%(login)s</strong>"
msgstr "Το δικό σας όνομα χρήστη είναι: <strong>%(login)s</strong>"

#: taguette/templates/email_reset_password.html:5
msgid "This link will expire in 1 day."
msgstr "Αυτός ο σύνδεσμος θα λήξει σε 1 ημέρα."

#: taguette/templates/new_password.html:3
#: taguette/templates/reset_password.html:3
msgctxt "page title"
msgid "Reset password"
msgstr "Επαναφορά κωδικού πρόσβασης"

#: taguette/templates/reset_password.html:13
msgid ""
"If you had set an email address in your profile, you can enter it below and "
"a link to reset your password will be sent to you."
msgstr ""
"Εάν είχατε ορίσει μια διεύθυνση email στο προφίλ σας, μπορείτε να την "
"εισαγάγετε παρακάτω και θα σας σταλεί ένας σύνδεσμος για να επαναφέρετε τον "
"κωδικό πρόσβασής σας."

#: taguette/templates/account.html:20 taguette/templates/login.html:77
#: taguette/templates/reset_password.html:17
msgctxt "form label for email address"
msgid "Email"
msgstr "Email"

#: taguette/templates/reset_password.html:22
msgctxt "password reset form submit button"
msgid "Send"
msgstr "Αποστολή"

#: taguette/templates/reset_password.html:26
msgid ""
"If you didn't set an email address, you can try contacting your server "
"administrator."
msgstr ""
"Εάν δεν έχετε ορίσει μια διεύθυνση email, μπορείτε να δοκιμάσετε να "
"επικοινωνήσετε με τον διαχειριστή του διακομιστή σας."

#. Left pane tab, keep short
#: taguette/templates/project.html:16
msgctxt "tab"
msgid "Project info"
msgstr "Πληροφορίες έργου"

#. Left pane tab, keep short
#: taguette/templates/project.html:19
msgctxt "tab"
msgid "Documents"
msgstr "Έγγραφα"

#. Left pane tab, keep short
#: taguette/templates/project.html:22
msgctxt "tab"
msgid "Highlights"
msgstr "Επισημάνσεις"

#: taguette/templates/project.html:32
msgctxt "project metadata form label"
msgid "Name"
msgstr "Όνομα"

#: taguette/templates/project.html:36
msgctxt "project metadata form label"
msgid "Description"
msgstr "Περιγραφή"

#: taguette/templates/project.html:43
msgid "Manage collaborators"
msgstr "Διαχείριση συνεργατών"

#: taguette/templates/project.html:47
msgid "Export project"
msgstr "Εξαγωγή έργου"

#: taguette/templates/project.html:51
msgid "Export codebook"
msgstr "Εξαγωγή βιβλίου ετικετών"

#: taguette/templates/project.html:54
msgid "QDC (XML)"
msgstr "QDC (XML)"

#: taguette/templates/project.html:55 taguette/templates/project.html:114
msgid "Excel"
msgstr "Excel"

#: taguette/templates/project.html:56 taguette/templates/project.html:115
msgid "CSV"
msgstr "CSV"

#: taguette/templates/project.html:57 taguette/templates/project.html:111
msgid "HTML"
msgstr "HTML"

#: taguette/templates/project.html:58 taguette/templates/project.html:112
msgid "DOCX"
msgstr "DOCX"

#: taguette/templates/project.html:59 taguette/templates/project.html:113
msgid "PDF"
msgstr "PDF"

#: taguette/templates/project.html:64
msgid "Import codebook"
msgstr "Εισαγωγή βιβλίου ετικετών"

#: taguette/templates/project.html:68
msgid "Delete project"
msgstr "Διαγραφή έργου"

#: taguette/templates/project.html:76
msgid "Add a document"
msgstr "Προσθήκη εγγράφου"

#: taguette/templates/project.html:80 taguette/templates/project.html:94
#: taguette/templates/project.html:271
msgid "Loading..."
msgstr "Φόρτωση..."

#: taguette/templates/project.html:82
msgid "Backlight"
msgstr "Οπισθοφωτισμός"

#: taguette/templates/project.html:89
msgid "See all highlights"
msgstr "Δείτε όλες τις επισημάνσεις"

#: taguette/templates/project.html:90 taguette/templates/project.html:272
msgid "Create a tag"
msgstr "Δημιουργίας ετικέτας"

#: taguette/templates/project.html:108
msgid "Export this view"
msgstr "Εξαγωγή αυτής της προβολής"

#: taguette/templates/project.html:120
msgid "Load a document on the left"
msgstr "Τοποθετήστε ένα έγγραφο στα αριστερά"

#: taguette/templates/project.html:132
msgid "Manage Collaborators"
msgstr "Διαχείριση συνεργατών"

#: taguette/templates/project.html:139
msgctxt "modal window title"
msgid "Add Collaborators"
msgstr "Προσθήκη συνεργατών"

#: taguette/templates/project.html:144
msgctxt "project members form placeholder"
msgid "Username"
msgstr "Όνομα χρήστη"

#: taguette/templates/project.html:148
msgctxt "permission level"
msgid "Full permissions"
msgstr "Πλήρη δικαιώματα"

#: taguette/templates/project.html:149
msgctxt "permission level"
msgid "Can't change collaborators / delete project"
msgstr "Δεν είναι δυνατή η αλλαγή συνεργατών / διαγραφή έργου"

#: taguette/templates/project.html:150
msgctxt "permission level"
msgid "View & make changes"
msgstr "Προβολή και πραγματοποίηση αλλαγών"

#: taguette/templates/project.html:151
msgctxt "permission level"
msgid "View only"
msgstr "Προβολή μόνο"

#: taguette/templates/project.html:154
msgctxt "form submit button"
msgid "Add to project"
msgstr "Προσθήκη στο έργο"

#: taguette/templates/project.html:158
msgid "Current Collaborators"
msgstr "Τρέχοντες συνεργάτες"

#: taguette/templates/project.html:164 taguette/templates/project.html:248
#: taguette/templates/project.html:277 taguette/templates/project.html:304
msgid "Save & Close"
msgstr "Αποθήκευση και κλείσιμο"

#: taguette/templates/project.html:165 taguette/templates/project.html:208
#: taguette/templates/project.html:305
msgid "Cancel"
msgstr "Άκυρο"

#: taguette/templates/project.html:176
msgctxt "modal window title"
msgid "Add a document"
msgstr "Προσθήκη εγγράφου"

#: taguette/templates/project.html:185
msgctxt "form placeholder"
msgid "Enter a document name"
msgstr "Εισαγωγή ονόματος αρχείου"

#: taguette/templates/project.html:195 taguette/templates/project.html:236
msgid "Left to right"
msgstr "Κείμενο από αριστερά προς τα δεξιά"

#: taguette/templates/project.html:199 taguette/templates/project.html:240
msgid "Right to left"
msgstr "Κείμενο από δεξιά προς τα αριστερά"

#: taguette/templates/project.html:203
msgctxt "document add form placeholder"
msgid "Description"
msgstr "Περιγραφή"

#: taguette/templates/project.html:207
msgctxt "submit button"
msgid "Import"
msgstr "Εισαγωγή"

#: taguette/templates/project.html:219
msgctxt "modal window title"
msgid "Edit document"
msgstr "Επεξεργασία εγγράφου"

#: taguette/templates/project.html:229
msgctxt "document change form placeholder"
msgid "Name"
msgstr "Όνομα"

#: taguette/templates/project.html:244
msgctxt "document change form placeholder"
msgid "Description"
msgstr "Περιγραφή"

#: taguette/templates/project.html:249
msgid "Delete document"
msgstr "Διαγραφή εγγράφου"

#: taguette/templates/project.html:260
msgctxt "modal window title"
msgid "Highlight"
msgstr "Επισήμανση"

#: taguette/templates/project.html:278
msgid "Delete highlight"
msgstr "Διαγραφής επισήμανση"

#: taguette/templates/project.html:289
msgctxt "modal window title"
msgid "New tag"
msgstr "Νέα ετικέτα"

#: taguette/templates/project.html:290
msgctxt "modal window title"
msgid "Change tag"
msgstr "Αλλαγή ετικέτας"

#: taguette/templates/project.html:298
msgctxt "tag change form placeholder"
msgid "Name"
msgstr "Όνομα"

#: taguette/templates/project.html:299
msgctxt "tag change form placeholder"
msgid "Description"
msgstr "Περιγραφή"

#: taguette/templates/project.html:303
msgctxt "button in tag change modal window"
msgid "Merge..."
msgstr "Συγχώνευση..."

#: taguette/templates/project.html:306
msgid "Delete tag"
msgstr "Διαγραφή ετικέτας"

#: taguette/templates/project.html:371
msgid "<em>n</em>ew highlight <span class=\"sr-only\">(shortcut: n)</span>"
msgstr "νέα επισήμανση (n)"

#: taguette/templates/export_codebook.html:10
#: taguette/templates/export_codebook.html:13
msgctxt "exported codebook document title"
msgid "Taguette Codebook"
msgstr "Βιβλίο Ετικετών Taguette"

#: taguette/templates/export_codebook.html:16
#, python-format
msgid "%(number)d highlight"
msgid_plural "%(number)d highlights"
msgstr[0] "%(number)d επισήμανση"
msgstr[1] "%(number)d επισημάνσεις"

#: taguette/templates/login.html:3
msgctxt "page title"
msgid "Log in"
msgstr "Σύνδεση"

#: taguette/templates/login.html:9
msgctxt "tab"
msgid "Log in"
msgstr "Σύνδεση"

#: taguette/templates/login.html:12
msgctxt "tab"
msgid "Register"
msgstr "Εγγραφή"

#: taguette/templates/account.html:14 taguette/templates/login.html:28
#: taguette/templates/login.html:59
msgctxt "form label for user name"
msgid "Login"
msgstr "Όνομα χρήστη"

#: taguette/templates/login.html:34 taguette/templates/login.html:65
#: taguette/templates/new_password.html:15
msgctxt "form label"
msgid "Password"
msgstr "Κωδικός πρόσβασης"

#: taguette/templates/login.html:41
msgctxt "form submit button"
msgid "Log in"
msgstr "Όνομα χρήστη"

#: taguette/templates/login.html:42
msgctxt "form link"
msgid "Forgot password"
msgstr "Ξεχάσατε τον κωδικό πρόσβασης;"

#: taguette/templates/login.html:71 taguette/templates/new_password.html:21
msgctxt "form label"
msgid "Confirm password"
msgstr "Επιβεβαίωση κωδικού πρόσβασης"

#: taguette/templates/account.html:23 taguette/templates/login.html:80
msgid ""
"Optional. <em>We will not share your email with anyone. This is only used in"
" case you forget your password.</em>"
msgstr ""
"Προαιρετικό. <em>Δεν θα μοιραστούμε το email σας με κανέναν. Αυτό "
"χρησιμοποιείται μόνο σε περίπτωση που ξεχάσετε τον κωδικό πρόσβασής "
"σας.</em>"

#: taguette/templates/login.html:85
msgctxt "link from registration form"
msgid "Terms of service"
msgstr "Όροι Παροχής Υπηρεσιών"

#: taguette/templates/login.html:89
#, python-format
msgid "I accept the <a href=\"%(url)s\">terms of service</a>"
msgstr "Αποδέχομαι τους <a href=\"%(url)s\">Όρους Παροχής Υπηρεσιών</a>"

#: taguette/templates/login.html:96
msgctxt "form submit button"
msgid "Register"
msgstr "Εγγραφή"

#: taguette/templates/cookies_prompt.html:3
msgctxt "page title"
msgid "Cookie warning"
msgstr "Cookike προειδοποίησης"

#: taguette/templates/cookies_prompt.html:6
msgctxt "title"
msgid "Cookie warning"
msgstr "Cookike προειδοποίησης"

#: taguette/templates/cookies_prompt.html:7
msgid ""
"This website uses cookies to store your identity (if you choose to log in) "
"and as a protection against <a href=\"https://en.wikipedia.org/wiki/Cross-"
"site_request_forgery\">cross-site request forgery (CSRF)</a>. Before "
"continuing, you must accept their use by clicking the button below. Those "
"<strong>are not</strong> \"third-party\" or \"tracking\" cookies."
msgstr ""
"Αυτός ο ιστότοπος χρησιμοποιεί cookies για την αποθήκευση της ταυτότητάς σας"
" (εάν επιλέξετε να συνδεθείτε) και ως προστασία έναντι της <a "
"href=\"https://en.wikipedia.org/wiki/Cross-"
"site_request_forgery\">πλαστογράφησης αιτημάτων μεταξύ ιστότοπων (CSRF "
")</a>. Πριν συνεχίσετε, πρέπει να αποδεχτείτε τη χρήση τους κάνοντας κλικ "
"στο παρακάτω κουμπί. Αυτά <strong>δεν</strong> είναι cookie \"τρίτου "
"μέρους\" ή \"παρακολούθησης\"."

#: taguette/templates/cookies_prompt.html:12
msgctxt "button on cookie warning page"
msgid "Accept cookies"
msgstr "Αποδοχή cookies"

#: taguette/templates/project_import.html:3
msgctxt "page title"
msgid "Import project"
msgstr "Εισαγωγή έργου"

#: taguette/templates/project_import.html:6
msgctxt "title"
msgid "Import a project"
msgstr "Εισαγωγή έργου"

#: taguette/templates/project_import.html:11
msgctxt "form label for project file"
msgid "File:"
msgstr "Αρχείο:"

#: taguette/templates/project_import.html:17
msgctxt "form label for project dropdown"
msgid "Project:"
msgstr "Έργο:"

#: taguette/templates/project_import.html:20
msgid "No file selected..."
msgstr "Δεν επιλέχθηκε αρχείο..."

#: taguette/templates/project_import.html:25
msgctxt "form submit button"
msgid "Import project"
msgstr "Εισαγωγή έργου"

#: taguette/templates/project_import_codebook_confirm.html:11
msgid "You are about to create the following tags:"
msgstr "Πρόκειται να δημιουργήσετε τις ακόλουθες ετικέτες:"

#: taguette/templates/project_import_codebook_confirm.html:19
msgctxt "codebook import tag option"
msgid "Replace"
msgstr "Αντικατάσταση"

#: taguette/templates/project_import_codebook_confirm.html:22
msgctxt "codebook import tag option"
msgid "Import"
msgstr "Εισαγωγή"

#: taguette/templates/project_import_codebook_confirm.html:36
msgctxt "form submit button"
msgid "Create tags"
msgstr "Δημιουργία ετικετών"

#: taguette/templates/account.html:4
msgctxt "page title"
msgid "Account settings"
msgstr "Ρυθμίσεις λογαριασμού"

#: taguette/templates/account.html:7
msgctxt "title"
msgid "Account settings"
msgstr "Ρυθμίσεις λογαριασμού"

#: taguette/templates/account.html:27
msgctxt "form label for language selection"
msgid "Language"
msgstr "Γλώσσα"

#: taguette/templates/account.html:30
msgctxt "language selection option"
msgid "Auto-detect"
msgstr "Αυτόματος εντοπισμός"

#: taguette/templates/account.html:38
msgid "New password"
msgstr "Νέος κωδικός πρόσβασης"

#: taguette/templates/account.html:44
msgid "Repeat new password"
msgstr "Επανάληψη νέου κωδικού πρόσβασης"

#: taguette/templates/account.html:51
msgctxt "form submit button"
msgid "Update"
msgstr "Ενημέρωση"

#: taguette/templates/export_highlights.html:6
#: taguette/templates/export_highlights.html:18
#, python-format
msgctxt "exported highlights document title"
msgid "Taguette highlights: %(path)s"
msgstr "Επισημάνσεις Taguette: %(path)s"

#: taguette/templates/export_highlights.html:8
#: taguette/templates/export_highlights.html:20
msgctxt "exported highlights document title"
msgid "Taguette highlights"
msgstr "Επισημάνσεις Taguette"

#: taguette/templates/export_highlights.html:25
#, python-format
msgctxt "exported highlight details"
msgid "<strong>Document:</strong> %(doc)s"
msgstr "<strong>Έγγραφο:</strong> %(doc)s"

#: taguette/templates/export_highlights.html:26
msgctxt "exported highlight details"
msgid "Tags:"
msgstr "Ετικέτες:"

#: taguette/templates/base.html:26
msgctxt "navigation item"
msgid "Home"
msgstr "Αρχική"

#: taguette/templates/base.html:37
#, python-format
msgctxt "navigation item"
msgid "Taguette Guide %(external_icon)s"
msgstr "Οδηγός Taguette %(external_icon)s"

#: taguette/templates/base.html:41
msgid "Single-user mode"
msgstr "Λειτουργία ενός χρήστη"

#: taguette/templates/base.html:45
msgctxt "navigation dropdown menu"
msgid "Account"
msgstr "Λογαριασμός"

#: taguette/templates/base.html:47
msgctxt "navigation item"
msgid "Settings"
msgstr "Ρυθμίσεις"

#: taguette/templates/base.html:49
msgctxt "navigation item"
msgid "Terms of Service"
msgstr "Όροι Παροχής Υπηρεσιών"

#: taguette/templates/base.html:51
msgctxt "navigation item"
msgid "Log out"
msgstr "Αποσύνδεση"

#: taguette/templates/base.html:56
msgctxt "navigation item"
msgid "Log in"
msgstr "Σύνδεση"

#: taguette/templates/base.html:71
#, python-format
msgid ""
"Taguette %(version)s is released under a <a "
"href=\"https://gitlab.com/remram44/taguette/blob/master/LICENSE.txt\">BSD-3-Clause"
" license</a>, &#169; Rémi Rampin and Taguette contributors | <a "
"href=\"https://www.taguette.org/getting-started.html\">User "
"Documentation</a>"
msgstr ""
"Η έκδοση Taguette %(version)s κυκλοφορεί με τους όρους της άδειας <a "
"href=\"https://gitlab.com/remram44/taguette/blob/master/LICENSE.txt\">BSD-3-Clause</a>,"
" &#169; Rémi Rampin και συνεισφέροντες στη Taguette | <a "
"href=\"https://www.taguette.org/getting-started.html\">Τεκμηρίωση χρήστη</a>"

#: taguette/templates/project_delete.html:3
msgctxt "page title"
msgid "Delete project"
msgstr "Διαγραφή έργου"

#: taguette/templates/project_delete.html:6
msgctxt "title"
msgid "Delete project: confirm?"
msgstr "Διαγραφή έργου: επιβεβαίωση;"

#: taguette/templates/project_delete.html:8
#, python-format
msgctxt "project delete page"
msgid "Name: %(project_name)s"
msgstr "Όνομα: %(project_name)s"

#: taguette/templates/project_delete.html:9
#, python-format
msgid ""
"Are you sure you want to delete this project? It currently has "
"<strong>%(documents)s documents and %(highlights)s highlights in %(tags)s "
"tags</strong>. There is no way to undo."
msgstr ""
"Είστε βέβαιοι ότι θέλετε να διαγράψετε αυτό το έργο; Αυτή τη στιγμή έχει "
"<strong>%(documents)s έγγραφα και %(highlights)s επισημάνσεις σε %(tags)s "
"ετικέτες</strong>. Δεν υπάρχει τρόπος αναίρεσης."

#: taguette/templates/project_delete.html:13
msgctxt "submit button"
msgid "Delete forever"
msgstr "Διαγραφή για πάντα"

#: taguette/templates/new_password.html:10
msgid "Please enter a new password below:"
msgstr "Εισαγάγετε έναν νέο κωδικό πρόσβασης παρακάτω:"

#: taguette/templates/new_password.html:28
msgctxt "form submit button"
msgid "Set new password"
msgstr "Ορίστε νέο κωδικό πρόσβασης"<|MERGE_RESOLUTION|>--- conflicted
+++ resolved
@@ -445,13 +445,8 @@
 "tags will not be deleted, new tags will be added alongside them."
 msgstr ""
 "Χρησιμοποιήστε αυτή τη φόρμα για να εισαγάγετε ένα υπάρχον βιβλίο ετικετών "
-<<<<<<< HEAD
-"στο έργο σας. Οι υπάρχουσες ετικέτες δεν θα διαγραφούν, ενώ νέες ετικέτες θα"
-" προστεθούν κοντά σε αυτές."
-=======
 "στο έργο σας. Οι υπάρχουσες ετικέτες δεν θα διαγραφούν, καθώς οι νέες "
 "ετικέτες θα προστεθούν κοντά σε αυτές."
->>>>>>> dad52e93
 
 #: taguette/templates/project_import_codebook.html:8
 msgid ""
