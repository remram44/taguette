[tool.poetry]
name = "taguette"
version = "1.4.1"
description = "Free and open source qualitative research tool"

license = "BSD-3-Clause"

authors = [
    "Remi Rampin <remi@rampin.org>",
]

readme = "README.md"

repository = "https://gitlab.com/remram44/taguette"
homepage = "https://www.taguette.org/"

keywords = ["qualitative", "document", "text", "tagging", "tags", "highlights", "notes"]

classifiers = [
    "Development Status :: 5 - Production/Stable",
    "Environment :: Web Environment",
    "Intended Audience :: End Users/Desktop",
    "Intended Audience :: Science/Research",
    "License :: OSI Approved :: BSD License",
    "Operating System :: OS Independent",
    "Programming Language :: JavaScript",
    "Programming Language :: Python :: 3 :: Only",
    "Topic :: Scientific/Engineering :: Information Analysis",
    "Topic :: Scientific/Engineering :: Visualization",
    "Topic :: Text Processing",
]

include = [
<<<<<<< HEAD
    "CHANGELOG.md", "tests.py", "CITATION.txt", # LICENSE.txt README.md
    "taguette/static/missing.png", "taguette/static/favicon.png",
    "taguette/static/css/*.css", "taguette/static/*.css.map",
    "taguette/static/js/*.js", "taguette/static/js/*.js.map",
    "taguette/static/webfonts/*", "taguette/templates/*.html",
    "taguette/migrations/env.py", "taguette/migrations/script.py.mako",
    "taguette/migrations/versions/*.py", "taguette/l10n/*/*/*.mo",
=======
    # Explicit 'format=' required because of https://github.com/python-poetry/poetry/issues/9691

    { path = "CHANGELOG.md", format = "sdist" },
    { path = "tests.py", format = "sdist" },
    { path = "CITATION.txt", format = "sdist" },
    # automatically included: LICENSE.txt README.rst

    { path = "taguette/static/missing.png", format = ["sdist", "wheel"] },
    { path = "taguette/static/favicon.png", format = ["sdist", "wheel"] },
    { path = "taguette/static/css/*.css", format = ["sdist", "wheel"] },
    { path = "taguette/static/*.css.map", format = ["sdist", "wheel"] },
    { path = "taguette/static/js/*.js", format = ["sdist", "wheel"] },
    { path = "taguette/static/js/*.js.map", format = ["sdist", "wheel"] },
    { path = "taguette/static/webfonts/*", format = ["sdist", "wheel"] },
    { path = "taguette/templates/*.html", format = ["sdist", "wheel"] },
    { path = "taguette/migrations/env.py", format = ["sdist", "wheel"] },
    { path = "taguette/migrations/script.py.mako", format = ["sdist", "wheel"] },
    { path = "taguette/migrations/versions/*.py", format = ["sdist", "wheel"] },
    { path = "taguette/l10n/*/*/*.mo", format = ["sdist", "wheel"] },
>>>>>>> ce2cecf5
]

[tool.poetry.urls]
"Bug Tracker" = "https://gitlab.com/remram44/taguette/-/issues"
"Documentation" = "https://www.taguette.org/getting-started.html"
"Chat" = "https://app.element.io/#/room/#taguette:matrix.org"
"User Mailing List" = "https://groups.io/g/taguette"
"Open Collective" = "https://opencollective.com/taguette"

[tool.poetry.dependencies]
python = ">=3.7,<4"

alembic = ">=1.6,<1.9"
beautifulsoup4 = "*"
bleach = ">=3,<6"
chardet = ">=4,<6"
html5lib = ">=1,<2"
importlib-resources = "*"
jinja2 = ">=3.1,<3.2"
opentelemetry-api = ">=1.5,<1.11"
prometheus-async = "*"
prometheus-client = "*"
redis = ">=3,<5"
sentry-sdk = "*"
SQLAlchemy = ">=1.4,<1.5"
subtitle-parser = ">=1,<3"
tornado = ">=6.1"
XlsxWriter = ">=1.4,<4"

opentelemetry-distro = {version = "*", optional = true, allow-prereleases = true}
opentelemetry-instrumentation-sqlalchemy = {version = ">=0.24b0,<0.26", optional = true, allow-prereleases = true}
opentelemetry-instrumentation-tornado = {version = ">=0.24b0,<0.26", optional = true, allow-prereleases = true}

psycopg2 = {version = ">=2.8,<3", optional = true}
pymysql = {version = ">=1.0,<2", optional = true}
cryptography = {version = "*", optional = true}

[tool.poetry.group.dev.dependencies]
coverage = "*"
flake8 = "*"
readme_renderer = "*"
babel = ">=2.6,<3"
bcrypt = ">=3.2.0,<4"
aiohttp = ">=3.4,<4"
selenium = ">=4.5,<4.6"

[tool.poetry.group.i18n.dependencies]
babel = ">=2.6,<3"

[tool.poetry.group.pyinstaller]
optional = true

[tool.poetry.group.pyinstaller.dependencies]
pyinstaller = "*"

[tool.poetry.extras]
otel = [
    "opentelemetry-distro",
    "opentelemetry-instrumentation-sqlalchemy",
    "opentelemetry-instrumentation-tornado",
]
postgres = [
    "psycopg2",
]
mysql = [
    "pymysql",
    "cryptography",
]

[tool.poetry.scripts]
taguette = "taguette.main:main"

[build-system]
requires = ["poetry-core>=1.0.0"]
build-backend = "poetry.core.masonry.api"<|MERGE_RESOLUTION|>--- conflicted
+++ resolved
@@ -31,15 +31,6 @@
 ]
 
 include = [
-<<<<<<< HEAD
-    "CHANGELOG.md", "tests.py", "CITATION.txt", # LICENSE.txt README.md
-    "taguette/static/missing.png", "taguette/static/favicon.png",
-    "taguette/static/css/*.css", "taguette/static/*.css.map",
-    "taguette/static/js/*.js", "taguette/static/js/*.js.map",
-    "taguette/static/webfonts/*", "taguette/templates/*.html",
-    "taguette/migrations/env.py", "taguette/migrations/script.py.mako",
-    "taguette/migrations/versions/*.py", "taguette/l10n/*/*/*.mo",
-=======
     # Explicit 'format=' required because of https://github.com/python-poetry/poetry/issues/9691
 
     { path = "CHANGELOG.md", format = "sdist" },
@@ -59,7 +50,6 @@
     { path = "taguette/migrations/script.py.mako", format = ["sdist", "wheel"] },
     { path = "taguette/migrations/versions/*.py", format = ["sdist", "wheel"] },
     { path = "taguette/l10n/*/*/*.mo", format = ["sdist", "wheel"] },
->>>>>>> ce2cecf5
 ]
 
 [tool.poetry.urls]
